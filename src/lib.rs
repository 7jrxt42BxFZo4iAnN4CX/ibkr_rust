--- conflicted
+++ resolved
@@ -11,14 +11,6 @@
     clippy::separated_literal_suffix,
     clippy::single_char_lifetime_names
 )]
-
-pub(crate) use serde::{ser::SerializeStruct, Deserialize, Deserializer, Serialize, Serializer};
-pub(crate) use tracing::{
-    debug, debug_span, error, error_span, event, info, info_span, instrument, span, trace,
-    trace_span, warn, warn_span, Level,
-};
-pub(crate) use tracing_test::traced_test;
-pub(crate) use {tracing, tracing_test};
 
 /// Contains types related to account information.
 pub mod account;
@@ -80,16 +72,6 @@
 ///this module, each of our groups gets its own submodule and corresponds one-to-one with a
 /// [`wrapper::LocalWrapper`] or [`wrapper::Wrapper`] method.
 pub mod tick;
-<<<<<<< HEAD
-/// Contains a [`chrono::TimeZone`] enum to represent all the possible timezones available in the API.
-pub mod timezone;
-
-pub mod limits;
-pub mod scanner_parameters;
-pub mod scanner_subscription;
-
-=======
->>>>>>> 59340e77
 /// Contains the definition of the [`wrapper::LocalWrapper`] and [`wrapper::Wrapper`] traits. Implementing these traits for a
 /// type allows users to customize callback behavior.
 pub mod wrapper;
