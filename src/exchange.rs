--- conflicted
+++ resolved
@@ -171,10 +171,6 @@
     IceEndexFutures,
     #[serde(rename = "ENEXT.BE")]
     EuronextBelgium,
-
-    #[serde(rename = "FWB2")]
-    FrankfurtStockExchange,
-
     #[serde(rename = "EUIBFRSH")]
     InternalFractionalShareVenueForEuStocksAndEtfs,
     #[serde(rename = "EUIBSI")]
@@ -377,21 +373,14 @@
     RoyalBankOfScotlandCurrencyDealing,
     #[serde(rename = "RUSSELL")]
     ExchangeForRussellIndices,
-<<<<<<< HEAD
-    #[serde(rename = "TWSE")]
-    TaiwanStockExchange,
-=======
     #[serde(rename = "SAPPHIRE")]
     Sapphire,
->>>>>>> 59340e77
     #[serde(rename = "SEHK")]
     StockExchangeOfHongKong,
     #[serde(rename = "SEHKNTL")]
-    StockExchangeHongKongNorthboundTradingLink, // Shanghai Stock Exchange? / Shanghai-Hong Kong Stock Exchange?
-    #[serde(rename = "SEHKNTL")]
-    ShanghaiStockExchangeSTARMarket, //
+    StockExchangeHongKongNorthboundTradingLink,
     #[serde(rename = "SEHKSZSE")]
-    HongKongShenzhenStockExchangeNorthboundTradingLink, // Shenzhen Stock Exchange?
+    HongKongShenzhenStockExchangeNorthboundTradingLink,
     #[serde(rename = "SFB")]
     StockholmFondbors,
     #[serde(rename = "SGX")]
@@ -543,7 +532,6 @@
             "EDGX" => Self::BatsTradingEdgx,
             "EMERALD" => Self::MiaxEmeraldExchange,
             "ENDEX" => Self::IceEndexFutures,
-            "FWB2" => Self::FrankfurtStockExchange,
             "ENEXT.BE" => Self::EuronextBelgium,
             "EUIBFRSH" => Self::InternalFractionalShareVenueForEuStocksAndEtfs,
             "EUIBSI" => Self::IbEuropeanSystematicInternaliser,
@@ -646,14 +634,9 @@
             "RBCFX" => Self::RoyalBankOfCanadaCurrencyDealing,
             "RBSFX" => Self::RoyalBankOfScotlandCurrencyDealing,
             "RUSSELL" => Self::ExchangeForRussellIndices,
-<<<<<<< HEAD
-            "TWSE" => Self::TaiwanStockExchange,
-=======
             "SAPPHIRE" => Self::Sapphire,
->>>>>>> 59340e77
             "SEHK" => Self::StockExchangeOfHongKong,
             "SEHKNTL" => Self::StockExchangeHongKongNorthboundTradingLink,
-            "SEHKSTAR" => Self::ShanghaiStockExchangeSTARMarket,
             "SEHKSZSE" => Self::HongKongShenzhenStockExchangeNorthboundTradingLink,
             "SFB" => Self::StockholmFondbors,
             "SGX" => Self::SingaporeExchange,
