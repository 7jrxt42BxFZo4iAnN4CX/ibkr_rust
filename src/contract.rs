--- conflicted
+++ resolved
@@ -4,12 +4,8 @@
 
 use chrono::NaiveDate;
 use ibapi_macros::{make_getters, Security};
-<<<<<<< HEAD
-use serde::{Deserialize, Deserializer, Serialize, Serializer};
-=======
 use serde::{Deserialize, Deserializer, Serialize, Serializer, ser::SerializeStruct};
 use thiserror::Error;
->>>>>>> 8bdfe299
 
 use crate::contract::proxy_indicators::{HasExchange, NoExchange};
 use crate::figi::{Figi, InvalidFigi};
@@ -335,8 +331,6 @@
     UnexpectedSecurityType(#[from] UnexpectedSecurityType),
 }
 
-<<<<<<< HEAD
-=======
 #[derive(Debug, Clone, Copy, Ord, PartialOrd, Eq, PartialEq, Hash, Error)]
 #[error("Unexpected security type. Expected {expected:?}. Found {found:?}")]
 /// An error type that's returned when a [`Security`] of type `S` is requested, but a security of
@@ -348,7 +342,6 @@
     found: ContractType,
 }
 
->>>>>>> 8bdfe299
 #[derive(Debug, Clone, Copy, Eq, PartialEq, PartialOrd, Ord, Hash)]
 /// A type used to represent a query for a new contract, which can be made by providing either an
 /// IBKR contract ID, or a FIGI.
@@ -360,68 +353,33 @@
     Figi(Figi),
 }
 
-#[derive(Debug, Clone)]
+#[derive(Debug, Clone, Error)]
 /// An error type representing the potential ways that a [`Query`] can be invalid.
-pub enum InvalidQuery {
+pub enum ParseQueryError {
+    #[error("Invalid value when parsing IBKR contract ID. Cause: {0}")]
     /// An invalid [`Query::IbContractId`]
-<<<<<<< HEAD
-    IbContractId(ParseIntError),
-=======
     IbContractId(ParseContractIdError),
     #[error("Invalid value when parsing FIGI. Cause: {0}")]
->>>>>>> 8bdfe299
     /// AN invalid [`Query::Figi`]
     Figi(InvalidFigi),
+    #[error("Cannot construct query from empty string.")]
     /// Invalid in a way such that it's impossible to tell whether it was intended to be an [`Query::IbContractId`] or a [`'Query::Figi`].
     Empty,
 }
 
-impl std::fmt::Display for InvalidQuery {
-    fn fmt(&self, f: &mut Formatter<'_>) -> std::fmt::Result {
-        write!(f, "Invalid query. {self:?}")
-    }
-}
-
-impl std::error::Error for InvalidQuery {}
-
 impl FromStr for Query {
-    type Err = InvalidQuery;
+    type Err = ParseQueryError;
 
     fn from_str(s: &str) -> Result<Self, Self::Err> {
         // A FIGI always begin with a letter
-        if s.chars().nth(0).ok_or(InvalidQuery::Empty)?.is_numeric() {
+        if s.chars().nth(0).ok_or(ParseQueryError::Empty)?.is_numeric() {
             Ok(Self::IbContractId(
-                s.parse().map_err(InvalidQuery::IbContractId)?,
+                s.parse().map_err(ParseQueryError::IbContractId)?,
                 Routing::Smart,
             ))
         } else {
-            Ok(Self::Figi(s.parse().map_err(InvalidQuery::Figi)?))
-        }
-    }
-}
-
-#[derive(Debug, Default, Clone, Copy, Eq, PartialEq, PartialOrd, Ord, Hash)]
-/// An error caused when a call to [`new`] returns a contract that differs from
-/// the type defined in the initial call.
-pub struct UnexpectedSecurityType(&'static str);
-
-impl std::fmt::Display for UnexpectedSecurityType {
-    fn fmt(&self, f: &mut Formatter<'_>) -> std::fmt::Result {
-        write!(f, "{}", self.0)
-    }
-}
-
-impl std::error::Error for UnexpectedSecurityType {
-    fn source(&self) -> Option<&(dyn std::error::Error + 'static)> {
-        None
-    }
-
-    fn description(&self) -> &str {
-        "description() is deprecated; use Display"
-    }
-
-    fn cause(&self) -> Option<&dyn std::error::Error> {
-        self.source()
+            Ok(Self::Figi(s.parse().map_err(ParseQueryError::Figi)?))
+        }
     }
 }
 
@@ -431,15 +389,16 @@
 /// contract.
 pub struct ContractId(pub i64);
 
+#[derive(Debug, Clone, Error)]
+#[error("Invalid value encountered when attempting to parse contract ID. Cause: {0}")]
+/// An error returned when parsing a [`ContractId`] fails.
+pub struct ParseContractIdError(pub ParseIntError);
+
 impl FromStr for ContractId {
-    type Err = ParseIntError;
+    type Err = ParseContractIdError;
 
     fn from_str(s: &str) -> Result<Self, Self::Err> {
-<<<<<<< HEAD
-        s.parse().map(Self)
-=======
         s.parse().map(Self).map_err(ParseContractIdError)
->>>>>>> 8bdfe299
     }
 }
 
@@ -1459,8 +1418,16 @@
     //StructuredProduct,
 }
 
+#[derive(Debug, Clone, Error)]
+#[error(
+    "Invalid value encountered when attempting to parse contract type. No such contract type: {0}"
+)]
+/// An error returned when parsing a [`ContractType`] fails.
+pub struct ParseContractTypeError(pub String);
+
 impl FromStr for ContractType {
-    type Err = anyhow::Error;
+    type Err = ParseContractTypeError;
+
     fn from_str(s: &str) -> Result<Self, Self::Err> {
         Ok(match s {
             "CASH" => Self::Forex,
@@ -1470,7 +1437,7 @@
             "FUT" => Self::SecFuture,
             "OPT" => Self::SecOption,
             "CMDTY" => Self::Commodity,
-            v => return Err(anyhow::anyhow!("Invalid contract type {}", v)),
+            v => return Err(ParseContractTypeError(v.to_owned())),
         })
     }
 }
