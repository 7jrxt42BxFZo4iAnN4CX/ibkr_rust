use super::*;
use core::future::Future;

use chrono::{DateTime, NaiveDate, NaiveDateTime, NaiveTime};
use limits::{decrement_req_scanner_subscription, ScannerTracker, ACTIVE_SCANNER_SUBSCRIPTION};
use scanner_subscription::ScannerContract;
use thiserror::Error;
use tracing::warn;

use crate::{
    currency::Currency,
    exchange::Routing,
    message::{ToClient, ToWrapper},
    wrapper,
};
use crate::account::{self, ParseAttributeError, Tag, TagValue};
use crate::contract::{
    Commodity, Contract, ContractId, ContractType, Crypto, Forex, Index, Proxy, SecFuture,
    SecOption, SecOptionInner, SecurityId, Stock,
};
use crate::exchange::Primary;
use crate::execution::{CommissionReport, Exec, Execution, OrderSide, ParseOrderSideError};
use crate::payload::{
    Bar,
    BarCore, BidAsk, ExchangeId, Fill, HistogramEntry, Last, market_depth::{CompleteEntry, Entry, Operation}, MarketDataClass, Midpoint,
    ParsePayloadError, Pnl, PnlSingle, Position, PositionSummary, TickData, Trade,
};
use crate::tick::{
    Accessibility, AuctionData, CalculationResult, Class, Dividends, EtfNav, ExtremeValue, Ipo,
    MarkPrice, OpenInterest, Period, Price, PriceFactor, QuotingExchanges, Rate, RealTimeVolume,
    RealTimeVolumeBase, SecOptionCalculationResults, SecOptionCalculations,
    SecOptionCalculationSource, SecOptionVolume, Size, SummaryVolume, TimeStamp, Volatility, Yield,
};

type Tx = tokio::sync::mpsc::Sender<ToClient>;
type Rx = tokio::sync::mpsc::Receiver<ToWrapper>;
type Fields = std::vec::IntoIter<String>;
type DecodeResult = Result<(), DecodeError>;

macro_rules! decode_fields {
    ($fields: expr => $f_name: ident @ $ind: literal: String) => {
        let $f_name = nth($fields, $ind, stringify!($f_name))?;
    };
    ($fields: expr => $f_name: ident @ $ind: literal: Option<$op_f_type: ty>) => {
        let $f_name = match nth($fields, $ind, stringify!($f_name))?.as_str() {
            "" => None::<$op_f_type>,
            s => Some(s.parse::<$op_f_type>().map_err(|e| DecodeError::from((stringify!($f_name), e)))?)
        };
    };
    ($fields: expr => $f_name: ident @ $ind: literal: $f_type: ty) => {
        let $f_name = nth($fields, $ind, stringify!($f_name))?
            .parse::<$f_type>().map_err(|e| DecodeError::from((stringify!($f_name), e)))?;
    };
    ($fields: expr => $($f_name: ident @ $ind: literal: $f_type: ty ),* $(,)?) => {
        $(
       decode_fields!($fields => $f_name @ $ind: $f_type);
        )*
    };
}

macro_rules! decode_account_attr {
    ($attr_var: ident, $value: expr, $currency: expr) => {
        account::Attribute::$attr_var(
            $value
                .parse()
                .map_err(|e| ParseAttributeError::from((stringify!($attr_var), e)))?,
            $currency
                .parse()
                .map_err(|e| ParseAttributeError::from((stringify!($attr_var), e)))?,
        )
    };
    ($attr_var: ident, $value: expr) => {
        account::Attribute::$attr_var(
            $value
                .parse()
                .map_err(|e| ParseAttributeError::from((stringify!($attr_var), e)))?,
        )
    };
}

macro_rules! expand_seg_variants {
    ($root_name: literal) => {
        $root_name
            | concat!($root_name, "-C")
            | concat!($root_name, "-P")
            | concat!($root_name, "-S")
    };
}

macro_rules! impl_seg_variants {
    ($root_name: literal, $attr_var: ident, $name: expr, $value: expr, $currency: expr) => {{
        match $name.as_str() {
            concat!($root_name) => account::Attribute::$attr_var(
                account::Segment::Total(
                    $value
                        .parse()
                        .map_err(|e| ParseAttributeError::from((stringify!($attr_var), e)))?,
                ),
                $currency
                    .parse()
                    .map_err(|e| ParseAttributeError::from((stringify!($attr_var), e)))?,
            ),
            concat!($root_name, "-C") => account::Attribute::$attr_var(
                account::Segment::Commodity(
                    $value
                        .parse()
                        .map_err(|e| ParseAttributeError::from((stringify!($attr_var), e)))?,
                ),
                $currency
                    .parse()
                    .map_err(|e| ParseAttributeError::from((stringify!($attr_var), e)))?,
            ),
            concat!($root_name, "-P") => account::Attribute::$attr_var(
                account::Segment::Paxos(
                    $value
                        .parse()
                        .map_err(|e| ParseAttributeError::from((stringify!($attr_var), e)))?,
                ),
                $currency
                    .parse()
                    .map_err(|e| ParseAttributeError::from((stringify!($attr_var), e)))?,
            ),
            concat!($root_name, "-S") => account::Attribute::$attr_var(
                account::Segment::Security(
                    $value
                        .parse()
                        .map_err(|e| ParseAttributeError::from((stringify!($attr_var), e)))?,
                ),
                $currency
                    .parse()
                    .map_err(|e| ParseAttributeError::from((stringify!($attr_var), e)))?,
            ),
            _ => unreachable!(),
        }
    }};
    ($root_name: literal, $attr_var: ident, $name: expr, $value: expr) => {{
        match $name.as_str() {
            stringify!($attr_var) => account::Attribute::$attr_var(account::Segment::Total(
                $value
                    .parse()
                    .map_err(|e| ParseAttributeError::from((stringify!($attr_var), e)))?,
            )),
            concat!(stringify!($attr_var), "-C") => {
                account::Attribute::$attr_var(account::Segment::Commodity(
                    $value
                        .parse()
                        .map_err(|e| ParseAttributeError::from((stringify!($attr_var), e)))?,
                ))
            }
            concat!(stringify!($attr_var), "-P") => {
                account::Attribute::$attr_var(account::Segment::Paxos(
                    $value
                        .parse()
                        .map_err(|e| ParseAttributeError::from((stringify!($attr_var), e)))?,
                ))
            }
            concat!(stringify!($attr_var), "-S") => {
                account::Attribute::$attr_var(account::Segment::Security(
                    $value
                        .parse()
                        .map_err(|e| ParseAttributeError::from((stringify!($attr_var), e)))?,
                ))
            }
            _ => unreachable!(),
        }
    }};
}

#[ibapi_macros::make_send(Remote(Send): wrapper::Wrapper)]
pub trait Local: wrapper::LocalWrapper {
    #[inline]
    fn tick_price_msg(
        fields: &mut Fields,
        wrapper: &mut Self,
    ) -> impl Future<Output = DecodeResult> {
        async move {
            decode_fields!(
            fields =>
                req_id @ 2: i64,
                tick_type @ 0: u16,
                price @ 0: f64
            );
            decode_fields!(
                fields => size @ 0: Option<f64>
            );
            decode_fields!(
                fields => _attr_mask @ 0: u8
            );

            if (price + 1.0).abs() < f64::EPSILON || (price == 0.0 && size == Some(0.0)) {
                return Ok(());
            }

            match tick_type {
                1 | 2 | 4 | 6 | 7 | 9 | 14 => {
                    let (price, size) = match (tick_type, size) {
                        (1, Some(sz)) => (Price::Bid(price), Some(Size::Bid(sz))),
                        (1, None) => (Price::Bid(price), None),
                        (2, Some(sz)) => (Price::Ask(price), Some(Size::Ask(sz))),
                        (2, None) => (Price::Ask(price), None),
                        (4, Some(sz)) => (Price::Last(price), Some(Size::Last(sz))),
                        (4, None) => (Price::Last(price), None),
                        (6, _) => (Price::High(price), None),
                        (7, _) => (Price::Low(price), None),
                        (9, _) => (Price::Close(price), None),
                        (14, _) => (Price::Open(price), None),
                        _ => unreachable!(),
                    };
                    wrapper.price_data(req_id, Class::Live(price)).await;
                    if let Some(sz) = size {
                        wrapper.size_data(req_id, Class::Live(sz)).await;
                    }
                }
                15..=20 => {
                    let value = match tick_type {
                        15 => ExtremeValue::Low(Period::ThirteenWeek(price)),
                        16 => ExtremeValue::High(Period::ThirteenWeek(price)),
                        17 => ExtremeValue::Low(Period::TwentySixWeek(price)),
                        18 => ExtremeValue::High(Period::TwentySixWeek(price)),
                        19 => ExtremeValue::Low(Period::FiftyTwoWeek(price)),
                        20 => ExtremeValue::High(Period::FiftyTwoWeek(price)),
                        _ => unreachable!(),
                    };
                    wrapper.extreme_data(req_id, value).await;
                }
                35 => {
                    wrapper.auction(req_id, AuctionData::Price(price)).await;
                }
                37 | 79 => {
                    let mark = match tick_type {
                        37 => MarkPrice::Standard(price),
                        79 => MarkPrice::Slow(price),
                        _ => unreachable!(),
                    };
                    wrapper.mark_price(req_id, mark).await;
                }
                50..=52 => {
                    let yld = match tick_type {
                        50 => Yield::Bid(price),
                        51 => Yield::Ask(price),
                        52 => Yield::Last(price),
                        _ => unreachable!(),
                    };
                    wrapper.yield_data(req_id, yld).await;
                }
                57 => {
                    wrapper
                        .price_data(req_id, Class::Live(Price::LastRthTrade(price)))
                        .await;
                }
                66..=68 | 72 | 73 | 75 | 76 => {
                    let (price, size) = match (tick_type, size) {
                        (66, Some(sz)) => (Price::Bid(price), Some(Size::Bid(sz))),
                        (66, None) => (Price::Bid(price), None),
                        (67, Some(sz)) => (Price::Ask(price), Some(Size::Ask(sz))),
                        (67, None) => (Price::Ask(price), None),
                        (68, Some(sz)) => (Price::Last(price), Some(Size::Last(sz))),
                        (68, None) => (Price::Last(price), None),
                        (72, _) => (Price::High(price), None),
                        (73, _) => (Price::Low(price), None),
                        (75, _) => (Price::Close(price), None),
                        (76, _) => (Price::Open(price), None),
                        _ => unreachable!(),
                    };
                    wrapper.price_data(req_id, Class::Delayed(price)).await;
                    if let Some(sz) = size {
                        wrapper.size_data(req_id, Class::Delayed(sz)).await;
                    }
                }
                92..=99 => {
                    let nav = match tick_type {
                        92 => EtfNav::Close(price),
                        93 => EtfNav::PriorClose(price),
                        94 => EtfNav::Bid(price),
                        95 => EtfNav::Ask(price),
                        96 => EtfNav::Last(price),
                        97 => EtfNav::FrozenLast(price),
                        98 => EtfNav::High(price),
                        99 => EtfNav::Low(price),
                        _ => unreachable!(),
                    };
                    wrapper.etf_nav(req_id, nav).await;
                }
                t => {
                    return Err(DecodeError::Other(format!(
                        "Unexpected price market data request: {t}"
                    )))
                }
            };
            Ok(())
        }
    }

    #[inline]
    fn tick_size_msg(
        fields: &mut Fields,
        wrapper: &mut Self,
    ) -> impl Future<Output = DecodeResult> {
        async move {
            decode_fields!(
                fields =>
                    req_id @ 2: i64,
                    tick_type @ 0: u16,
                    value @ 0: f64
            );
            Self::decode_generic_tick_msg(req_id, tick_type, value, wrapper).await
        }
    }

    #[inline]
    fn order_status_msg(
        fields: &mut Fields,
        wrapper: &mut Self,
    ) -> impl Future<Output = DecodeResult> {
        async move {
            decode_fields!(
            fields =>
                order_id @ 1: i64,
                status @ 0: String,
                filled @ 0: f64,
                remaining @ 0: f64,
                average_price @ 0: f64,
                permanent_id @ 0: i64,
                parent_id @ 0: i64,
                last_price @ 0: f64,
                client_id @ 0: i64
            );
            decode_fields!(
                fields => why_held @ 0: Option<crate::payload::Locate>
            );
            decode_fields!(
                fields => market_cap_price @ 0: f64
            );

            let market_cap_price = if market_cap_price == 0.0 {
                None
            } else {
                Some(market_cap_price)
            };
            let fill = if filled == 0.0 && average_price == 0.0 && last_price == 0.0 {
                None
            } else {
                Some(Fill {
                    filled,
                    average_price,
                    last_price,
                })
            };
            let parent_id = if parent_id == 0 {
                None
            } else {
                Some(parent_id)
            };
            let core = crate::payload::OrderStatusCore {
                order_id,
                fill,
                remaining,
                permanent_id,
                parent_id,
                client_id,
                why_held,
                market_cap_price,
            };

            wrapper
                .order_status(
                    (status.as_str(), core)
                        .try_into()
                        .map_err(|e| ("order_status", e))?,
                )
                .await;

            Ok(())
        }
    }

    #[inline]
    // todo: Implement a proper Error Enum
    fn err_msg_msg(fields: &mut Fields, wrapper: &mut Self) -> impl Future<Output = DecodeResult> {
        async move {
            decode_fields!(
                fields =>
                    req_id @ 2: i64,
                    error_code @ 0: i64,
                    error_string @ 0: String,
                    advanced_order_reject_json @ 0: String
            );
            wrapper
                .error(req_id, error_code, error_string, advanced_order_reject_json)
                .await;
            Ok(())
        }
    }

    #[inline]
    // todo! Many useful fields are missing from this decoding
    fn open_order_msg(
        fields: &mut Fields,
        wrapper: &mut Self,
    ) -> impl Future<Output = DecodeResult> {
        async move {
            decode_fields!(
                fields =>
                    order_id @ 1: i64,
            );
            let proxy = deserialize_contract_proxy::<crate::contract::proxy_indicators::HasExchange>(
                fields,
            )?;
            decode_fields!(
                fields =>
                    client_id @ 10: i64,
                    permanent_id @ 0: i64,
                    parent_id @ 32: i64,
            );
            let parent_id = if parent_id == 0 {
                None
            } else {
                Some(parent_id)
            };
            wrapper
                .open_order(order_id, proxy, client_id, parent_id, permanent_id)
                .await;

            Ok(())
        }
    }

    #[inline]
    fn acct_value_msg(
        fields: &mut Fields,
        wrapper: &mut Self,
    ) -> impl Future<Output = DecodeResult> {
        async move {
            decode_fields!(
                fields =>
                    name @ 2: String,
                    value @ 0: String,
                    currency @ 0: String,
                    account_number @ 0: String
            );
            let attribute = match name.as_str() {
                "AccountCode" => account::Attribute::AccountCode(value),
                "AccountOrGroup" => decode_account_attr!(AccountOrGroup, value, currency),
                "AccountReady" => decode_account_attr!(AccountReady, value),
                "AccountType" => account::Attribute::AccountType(value),
                expand_seg_variants!("AccruedCash") => {
                    impl_seg_variants!("AccruedCash", AccruedCash, name, value, currency)
                }
                expand_seg_variants!("AccruedDividend") => {
                    impl_seg_variants!("AccruedDividend", AccruedDividend, name, value, currency)
                }
                expand_seg_variants!("AvailableFunds") => {
                    impl_seg_variants!("AvailableFunds", AvailableFunds, name, value, currency)
                }
                expand_seg_variants!("Billable") => {
                    impl_seg_variants!("Billable", Billable, name, value, currency)
                }
                "BuyingPower" => decode_account_attr!(BuyingPower, value, currency),
                "CashBalance" => decode_account_attr!(CashBalance, value, currency),
                expand_seg_variants!("ColumnPrio") => {
                    impl_seg_variants!("ColumnPrio", ColumnPrio, name, value)
                }
                "CorporateBondValue" => decode_account_attr!(CorporateBondValue, value, currency),
                "Cryptocurrency" => decode_account_attr!(Cryptocurrency, value, currency),
                "Currency" => decode_account_attr!(Currency, value),
                "Cushion" => decode_account_attr!(Cushion, value),
                "DayTradesRemaining" => decode_account_attr!(DayTradesRemaining, value),
                "DayTradesRemainingT+1" => decode_account_attr!(DayTradesRemainingTPlus1, value),
                "DayTradesRemainingT+2" => decode_account_attr!(DayTradesRemainingTPlus2, value),
                "DayTradesRemainingT+3" => decode_account_attr!(DayTradesRemainingTPlus3, value),
                "DayTradesRemainingT+4" => decode_account_attr!(DayTradesRemainingTPlus4, value),
                "DayTradingStatus-S" => account::Attribute::DayTradingStatus(value),
                expand_seg_variants!("EquityWithLoanValue") => impl_seg_variants!(
                    "EquityWithLoanValue",
                    EquityWithLoanValue,
                    name,
                    value,
                    currency
                ),
                expand_seg_variants!("ExcessLiquidity") => {
                    impl_seg_variants!("ExcessLiquidity", ExcessLiquidity, name, value, currency)
                }
                "ExchangeRate" => decode_account_attr!(ExchangeRate, value, currency),
                expand_seg_variants!("FullAvailableFunds") => impl_seg_variants!(
                    "FullAvailableFunds",
                    FullAvailableFunds,
                    name,
                    value,
                    currency
                ),
                expand_seg_variants!("FullExcessLiquidity") => impl_seg_variants!(
                    "FullExcessLiquidity",
                    FullExcessLiquidity,
                    name,
                    value,
                    currency
                ),
                expand_seg_variants!("FullInitMarginReq") => impl_seg_variants!(
                    "FullInitMarginReq",
                    FullInitMarginReq,
                    name,
                    value,
                    currency
                ),
                expand_seg_variants!("FullMaintMarginReq") => impl_seg_variants!(
                    "FullMaintMarginReq",
                    FullMaintenanceMarginReq,
                    name,
                    value,
                    currency
                ),
                "FundValue" => decode_account_attr!(FundValue, value, currency),
                "FutureOptionValue" => decode_account_attr!(FutureOptionValue, value, currency),
                "FuturesPNL" => decode_account_attr!(FuturesPnl, value, currency),
                "FxCashBalance" => decode_account_attr!(FxCashBalance, value, currency),
                "GrossPositionValue" => decode_account_attr!(GrossPositionValue, value, currency),
                "GrossPositionValue-S" => {
                    decode_account_attr!(GrossPositionValueSecurity, value, currency)
                }
                expand_seg_variants!("Guarantee") => {
                    impl_seg_variants!("Guarantee", Guarantee, name, value, currency)
                }
                expand_seg_variants!("IncentiveCoupons") => {
                    impl_seg_variants!("IncentiveCoupons", IncentiveCoupons, name, value, currency)
                }
                expand_seg_variants!("IndianStockHaircut") => impl_seg_variants!(
                    "IndianStockHaircut",
                    IndianStockHaircut,
                    name,
                    value,
                    currency
                ),
                expand_seg_variants!("InitMarginReq") => {
                    impl_seg_variants!("InitMarginReq", InitMarginReq, name, value, currency)
                }
                "IssuerOptionValue" => decode_account_attr!(IssuerOptionValue, value, currency),
                "Leverage-S" => decode_account_attr!(LeverageSecurity, value),
                "LookAheadNextChange" => decode_account_attr!(LookAheadNextChange, value),
                expand_seg_variants!("LookAheadAvailableFunds") => impl_seg_variants!(
                    "LookAheadAvailableFunds",
                    LookAheadAvailableFunds,
                    name,
                    value,
                    currency
                ),
                expand_seg_variants!("LookAheadExcessLiquidity") => impl_seg_variants!(
                    "LookAheadExcessLiquidity",
                    LookAheadExcessLiquidity,
                    name,
                    value,
                    currency
                ),
                expand_seg_variants!("LookAheadInitMarginReq") => impl_seg_variants!(
                    "LookAheadInitMarginReq",
                    LookAheadInitMarginReq,
                    name,
                    value,
                    currency
                ),
                expand_seg_variants!("LookAheadMaintMarginReq") => impl_seg_variants!(
                    "LookAheadMaintMarginReq",
                    LookAheadMaintenanceMarginReq,
                    name,
                    value,
                    currency
                ),
                expand_seg_variants!("MaintMarginReq") => impl_seg_variants!(
                    "MaintMarginReq",
                    MaintenanceMarginReq,
                    name,
                    value,
                    currency
                ),
                "MoneyMarketFundValue" => {
                    decode_account_attr!(MoneyMarketFundValue, value, currency)
                }
                "MutualFundValue" => decode_account_attr!(MutualFundValue, value, currency),
                "NLVAndMarginInReview" => decode_account_attr!(NlvAndMarginInReview, value),
                "NetDividend" => decode_account_attr!(NetDividend, value, currency),
                expand_seg_variants!("NetLiquidation") => {
                    impl_seg_variants!("NetLiquidation", NetLiquidation, name, value, currency)
                }
                "NetLiquidationByCurrency" => {
                    decode_account_attr!(NetLiquidationByCurrency, value, currency)
                }
                "NetLiquidationUncertainty" => {
                    decode_account_attr!(NetLiquidationUncertainty, value, currency)
                }
                "OptionMarketValue" => decode_account_attr!(OptionMarketValue, value, currency),
                expand_seg_variants!("PASharesValue") => {
                    impl_seg_variants!("PASharesValue", PaSharesValue, name, value, currency)
                }
                expand_seg_variants!("PhysicalCertificateValue") => impl_seg_variants!(
                    "PhysicalCertificateValue",
                    PhysicalCertificateValue,
                    name,
                    value,
                    currency
                ),
                expand_seg_variants!("PostExpirationExcess") => impl_seg_variants!(
                    "PostExpirationExcess",
                    PostExpirationExcess,
                    name,
                    value,
                    currency
                ),
                expand_seg_variants!("PostExpirationMargin") => impl_seg_variants!(
                    "PostExpirationMargin",
                    PostExpirationMargin,
                    name,
                    value,
                    currency
                ),
                "PreviousDayEquityWithLoanValue" => {
                    decode_account_attr!(PreviousDayEquityWithLoanValue, value, currency)
                }
                "PreviousDayEquityWithLoanValue-S" => {
                    decode_account_attr!(PreviousDayEquityWithLoanValueSecurity, value, currency)
                }
                "RealCurrency" => decode_account_attr!(RealCurrency, value),
                "RealizedPnL" => decode_account_attr!(RealizedPnL, value, currency),
                "RegTEquity" => decode_account_attr!(RegTEquity, value, currency),
                "RegTEquity-S" => decode_account_attr!(RegTEquitySecurity, value, currency),
                "RegTMargin" => decode_account_attr!(RegTMargin, value, currency),
                "RegTMargin-S" => decode_account_attr!(RegTMarginSecurity, value, currency),
                "SMA" => decode_account_attr!(Sma, value, currency),
                "SMA-S" => decode_account_attr!(SmaSecurity, value, currency),
                "StockMarketValue" => decode_account_attr!(StockMarketValue, value, currency),
                "TBillValue" => decode_account_attr!(TBillValue, value, currency),
                "TBondValue" => decode_account_attr!(TBondValue, value, currency),
                "TotalCashBalance" => decode_account_attr!(TotalCashBalance, value, currency),
                expand_seg_variants!("TotalCashValue") => {
                    impl_seg_variants!("TotalCashValue", TotalCashValue, name, value, currency)
                }
                expand_seg_variants!("TotalDebitCardPendingCharges") => impl_seg_variants!(
                    "TotalDebitCardPendingCharges",
                    TotalDebitCardPendingCharges,
                    name,
                    value,
                    currency
                ),
                "TradingType-S" => account::Attribute::TradingTypeSecurity(value),
                "UnrealizedPnL" => decode_account_attr!(UnrealizedPnL, value, currency),
                "WarrantValue" => decode_account_attr!(WarrantValue, value, currency),
                "WhatIfPMEnabled" => decode_account_attr!(WhatIfPMEnabled, value),
                expand_seg_variants!("SegmentTitle") => {
                    if name.ends_with('C') || name.ends_with('P') || name.ends_with('S') {
                        return Ok(());
                    }
                    return Err(ParseAttributeError::NoSuchAttribute(format!("Unexpected segment title \"{name}\" encountered. This may mandate an API update: currently-supported values are C, P, and S as outlined in the account::Segment type.")).into());
                }
                _ => return Err(ParseAttributeError::NoSuchAttribute(name).into()),
            };
            wrapper.account_attribute(attribute, account_number).await;
            Ok(())
        }
    }

    #[inline]
    fn portfolio_value_msg(
        fields: &mut Fields,
        wrapper: &mut Self,
    ) -> impl Future<Output = DecodeResult> {
        async move {
            let _ = fields.nth(1);
            let proxy = deserialize_contract_proxy(fields)?;
            decode_fields!(
                fields =>
                    position @ 0: f64,
                    market_price @ 0: f64,
                    market_value @ 0: f64,
                    average_cost @ 0: f64,
                    unrealized_pnl @ 0: f64,
                    realized_pnl @ 0: f64,
                    account_name @ 0: String
            );
            wrapper
                .portfolio_value(Position {
                    contract: proxy,
                    position,
                    market_price,
                    market_value,
                    average_cost,
                    unrealized_pnl,
                    realized_pnl,
                    account_number: account_name,
                })
                .await;
            Ok(())
        }
    }

    #[inline]
    fn acct_update_time_msg(
        fields: &mut Fields,
        wrapper: &mut Self,
    ) -> impl Future<Output = DecodeResult> {
        async move {
            decode_fields!(
                fields =>
                    timestamp @ 2: String
            );
            wrapper
                .account_attribute_time(
                    NaiveTime::parse_from_str(timestamp.as_str(), "%H:%M")
                        .map_err(|e| ("timestamp", ParseDateTimeError::Parse(e)))?,
                )
                .await;
            Ok(())
        }
    }

    #[inline]
    fn next_valid_id_msg(
        _fields: &mut Fields,
        _wrapper: &mut Self,
        _tx: &mut Tx,
        _rx: &mut Rx,
    ) -> impl Future<Output = DecodeResult> {
        async move { Ok(()) }
    }

    #[inline]
    fn contract_data_msg(
        fields: &mut Fields,
        _wrapper: &mut Self,
        tx: &mut Tx,
        rx: &mut Rx,
    ) -> impl Future<Output = DecodeResult> {
        async move { decode_contract_no_wrapper(fields, tx, rx).await }
    }

    #[inline]
    fn execution_data_msg(
        fields: &mut Fields,
        wrapper: &mut Self,
    ) -> impl Future<Output = DecodeResult> {
        async move {
            decode_fields!(
                fields =>
                    req_id @ 1: i64,
                    order_id @ 0: i64
            );
            let contract = deserialize_contract_proxy(fields)?;
            decode_fields!(
                fields =>
                    execution_id @ 0: String,
                    datetime @ 0: String,
                    account_number @ 0: String,
                    exchange @ 0: Primary,
                    side @ 0: OrderSide,
                    quantity @ 0: f64,
                    price @ 0: f64,
                    perm_id @ 0: i64,
                    client_id @ 0: i64,
                    liquidation @ 0: u8,
                    cumulative_quantity @ 0: f64,
                    average_price @ 0: f64,
                    pending_price_revision @ 5: u8
            );

            let (dt, tz) = NaiveDateTime::parse_and_remainder(datetime.as_str(), "%Y%m%d %T ")
                .map_err(|e| ("datetime", ParseDateTimeError::Parse(e)))?;
            let datetime = dt
                .and_local_timezone(
                    tz.parse::<chrono_tz::Tz>()
                        .map_err(|e| ("datetime", ParseDateTimeError::Timezone(e)))?,
                )
                .single()
                .ok_or(("datetime", ParseDateTimeError::Single))?
                .to_utc();
            let exec = Execution::from((
                Exec {
                    contract,
                    order_id,
                    execution_id,
                    datetime,
                    account_number,
                    exchange,
                    quantity,
                    price,
                    perm_id,
                    client_id,
                    liquidation: liquidation.ne(&0),
                    cumulative_quantity,
                    average_price,
                    pending_price_revision: pending_price_revision.ne(&0),
                },
                side,
            ));
            wrapper.execution(req_id, exec).await;

            Ok(())
        }
    }

    #[inline]
    fn market_depth_msg(
        fields: &mut Fields,
        wrapper: &mut Self,
    ) -> impl Future<Output = DecodeResult> {
        async move {
            decode_fields!(
                fields =>
                    req_id @ 1: i64,
                    position @ 0: u64,
                    operation @ 0: i64,
                    side @ 0: u32,
                    price @ 0: f64,
                    size @ 0: f64
            );

            let entry = CompleteEntry::Ordinary(
                Entry::try_from((side, position, price, size)).map_err(|e| ("entry", e))?,
            );
            let operation =
                Operation::try_from((operation, entry)).map_err(|e| ("operation", e))?;

            wrapper.update_market_depth(req_id, operation).await;
            Ok(())
        }
    }

    #[inline]
    fn market_depth_l2_msg(
        fields: &mut Fields,
        wrapper: &mut Self,
    ) -> impl Future<Output = DecodeResult> {
        async move {
            decode_fields!(
                fields =>
                    req_id @ 2: i64,
                    position  @ 0: u64,
                    market_maker @ 0: String,
                    operation @ 0: i64,
                    side @ 0: u32,
                    price @ 0: f64,
                    size @ 0: f64,
                    is_smart @ 0: i32
            );
            let entry = Entry::try_from((side, position, price, size)).map_err(|e| ("entry", e))?;
            let entry = match is_smart {
                0 => CompleteEntry::MarketMaker {
                    market_maker: market_maker
                        .chars()
                        .take(4)
                        .collect::<Vec<char>>()
                        .try_into()
                        .map_err(|_| ("market_maker", ParsePayloadError::Mpid))?,
                    entry,
                },
                _ => CompleteEntry::SmartDepth {
                    exchange: market_maker.parse().map_err(|e| ("exchange", e))?,
                    entry,
                },
            };
            let operation =
                Operation::try_from((operation, entry)).map_err(|e| ("operation", e))?;

            wrapper.update_market_depth(req_id, operation).await;
            Ok(())
        }
    }

    #[inline]
    fn news_bulletins_msg(
        fields: &mut Fields,
        wrapper: &mut Self,
    ) -> impl Future<Output = DecodeResult> {
        async move {
            warn!("Unimplemented incoming message. Fields: {:?}", &fields);
            Ok(())
        }
    }
    #[inline]
    fn managed_accts_msg(
        _fields: &mut Fields,
        _wrapper: &mut Self,
        _tx: &mut Tx,
        _rx: &mut Rx,
    ) -> impl Future<Output = DecodeResult> {
        async move { Ok(()) }
    }

    #[inline]
    fn receive_fa_msg(
        fields: &mut Fields,
        wrapper: &mut Self,
    ) -> impl Future<Output = DecodeResult> {
        async move {
            warn!("Unimplemented incoming message. Fields: {:?}", &fields);
            Ok(())
        }
    }

    #[inline]
    fn historical_data_msg(
        fields: &mut Fields,
        wrapper: &mut Self,
    ) -> impl Future<Output = DecodeResult> {
        async move {
            decode_fields!(
                fields =>
                    req_id @ 1: i64,
                    start_date_str @ 0: String,
                    end_date_str @ 0: String,
                    count @ 0: usize
            );
            let start_datetime = parse_historical_datetime(&start_date_str)
                .map_err(|e| ("start_datetime", e))?;
            let end_datetime = parse_historical_datetime(&end_date_str)
                .map_err(|e| ("end_datetime", e))?;

            let mut bars = Vec::with_capacity(count);
            for chunk in fields.collect::<Vec<String>>().chunks(8) {
                if let [datetime_str, open, high, low, close, volume, wap, trade_count] = chunk {
                    let datetime = parse_historical_datetime(datetime_str)
                        .map_err(|e| ("datetime", e))?;

                    let core = BarCore {
                        datetime,
                        open: open.parse().map_err(|e| ("open", e))?,
                        high: high.parse().map_err(|e| ("high", e))?,
                        low: low.parse().map_err(|e| ("low", e))?,
                        close: close.parse().map_err(|e| ("close", e))?,
                    };
                    let (volume, wap, trade_count) = (
                        volume.parse().map_err(|e| ("volume", e))?,
                        wap.parse().map_err(|e| ("wap", e))?,
                        trade_count.parse::<i64>().map_err(|e| ("trade_count", e))?,
                    );
                    let bar = if volume > 0. && wap > 0. && trade_count > 0 {
                        Bar::Trades(Trade {
                            bar: core,
                            volume,
                            wap,
                            trade_count: trade_count.try_into().map_err(|_| {
                                DecodeError::UnexpectedData(
                                    "trade_count could not be converted to unsigned integer.",
                                )
                            })?,
                        })
                    } else {
                        Bar::Ordinary(core)
                    };
                    bars.push(bar);
                }
            }
            wrapper
                .historical_bars(req_id, start_datetime, end_datetime, bars)
                .await;
            Ok(())
        }
    }

    #[inline]
    fn bond_contract_data_msg(
        fields: &mut Fields,
        wrapper: &mut Self,
    ) -> impl Future<Output = DecodeResult> {
        async move {
            warn!("Unimplemented incoming message. Fields: {:?}", &fields);
            Ok(())
        }
    }

    #[inline]
    fn scanner_parameters_msg(
        fields: &mut Fields,
        wrapper: &mut Self,
    ) -> impl Future<Output = DecodeResult> {
        async move {
<<<<<<< HEAD
            decode_fields!(
                fields =>
                    req_id @ 1: i64,
                    xml @ 0: String
            );

            let _ = xml.replace("\\n", "\n").replace("\\t", "\t"); // Temporary solution
            wrapper.scanner_parameters(req_id, xml).await;
=======
            warn!("Unimplemented incoming message. Fields: {:?}", &fields);
>>>>>>> 59340e77
            Ok(())
        }
    }

    #[inline]
    fn scanner_data_msg(
        fields: &mut Fields,
        wrapper: &mut Self,
    ) -> impl Future<Output = DecodeResult> {
        async move {
<<<<<<< HEAD
            // println!("scanner_data_msg: {:?}", &fields);
            decrement_req_scanner_subscription();

            decode_fields!(
                fields =>
                    msg_code @ 0: i64,
                    who_knows @ 0: i64,
                    req_id @ 0: i64,
                    number_of_elements @ 0: i32,
            );

            println!("scanner_data_msg: req_id done:: {:?}", &req_id);

            let mut results = Vec::with_capacity(number_of_elements as usize);

            ACTIVE_SCANNER_SUBSCRIPTION
                .write()
                .await
                .insert(req_id, ScannerTracker { received: true });

            for index in 0..number_of_elements {
                decode_fields!(
                    fields =>
                        result_number @ 0: i32,
                        contract_id @ 0: ContractId,
                        symbol @ 0: String,
                        sec_type @ 0: ContractType,
                        expiration_date @ 0: String,
                        strike @ 0: String,
                        class @ 0: String, // right
                        exchange @ 0: Routing,
                        currency @ 0: Currency,
                        local_symbol @ 0: String,
                        market_name @ 0: String,
                        trading_class @ 0: String,

                        distance @ 0: String,
                        benchmark @ 0: String,
                        projection @ 0: String,
                        legs_str @ 0: String,

                );
                let sc = ScannerContract {
                    result_number,
                    contract_id,
                    symbol,
                    sec_type,
                    expiration_date,
                    strike,
                    class, // right
                    exchange,
                    currency,
                    local_symbol,
                    market_name,
                    trading_class,

                    distance,
                    benchmark,
                    projection,
                    legs_str,
                };
                results.push(sc)
            }

            wrapper.scanner_data(req_id, results).await;
            wrapper.scanner_data_end(req_id).await;
=======
            warn!("Unimplemented incoming message. Fields: {:?}", &fields);
>>>>>>> 59340e77
            Ok(())
        }
    }

    #[inline]
    fn tick_option_computation_msg(
        fields: &mut Fields,
        wrapper: &mut Self,
    ) -> impl Future<Output = DecodeResult> {
        async move {
            decode_fields!(
                fields =>
                    req_id @ 1: i64,
                    tick_type @ 0: u16,
                    base @ 0: u8,
                    implied_volatility @ 0: CalculationResult,
                    delta @ 0: CalculationResult,
                    price @ 0: CalculationResult,
                    pv_dividend @ 0: CalculationResult,
                    gamma @ 0: CalculationResult,
                    vega @ 0: CalculationResult,
                    theta @ 0: CalculationResult,
                    underlying_price @ 0: CalculationResult
            );
            let calc = SecOptionCalculationResults {
                implied_volatility,
                delta,
                price,
                dividend_present_value: pv_dividend,
                gamma,
                vega,
                theta,
                underlying_price,
            };
            let calc = match base {
                0 => SecOptionCalculations::ReturnBased(calc),
                1 => SecOptionCalculations::PriceBased(calc),
                _ => {
                    return Err(DecodeError::UnexpectedData(
                        "Unexpected option calculation base.",
                    ))
                }
            };
            let calc = match tick_type {
                10..=13 | 53 => Class::Live(match tick_type {
                    10 => SecOptionCalculationSource::Bid(calc),
                    11 => SecOptionCalculationSource::Ask(calc),
                    12 => SecOptionCalculationSource::Last(calc),
                    13 => SecOptionCalculationSource::Model(calc),
                    53 => SecOptionCalculationSource::Custom(calc),
                    _ => unreachable!(),
                }),
                80..=83 => Class::Delayed(match tick_type {
                    80 => SecOptionCalculationSource::Bid(calc),
                    81 => SecOptionCalculationSource::Ask(calc),
                    82 => SecOptionCalculationSource::Last(calc),
                    83 => SecOptionCalculationSource::Model(calc),
                    _ => unreachable!(),
                }),
                _ => unreachable!(),
            };
            wrapper.sec_option_computation(req_id, calc).await;

            Ok(())
        }
    }

    #[inline]
    fn tick_generic_msg(
        fields: &mut Fields,
        wrapper: &mut Self,
    ) -> impl Future<Output = DecodeResult> {
        async move {
            decode_fields!(
                fields =>
                    req_id @ 2: i64,
                    tick_type @ 0: u16,
                    value @ 0: f64
            );
            Self::decode_generic_tick_msg(req_id, tick_type, value, wrapper).await
        }
    }

    #[inline]
    fn tick_string_msg(
        fields: &mut Fields,
        wrapper: &mut Self,
    ) -> impl Future<Output = DecodeResult> {
        async move {
            decode_fields!(
                fields =>
                    req_id @ 2: i64,
                    tick_type @ 0: u16,
                    value @ 0: String
            );
            match tick_type {
                32 | 33 | 84 => {
                    let quoting_exchanges = match tick_type {
                        32 => QuotingExchanges::Bid(value.chars().collect()),
                        33 => QuotingExchanges::Ask(value.chars().collect()),
                        84 => QuotingExchanges::Last(value.chars().collect()),
                        _ => unreachable!(),
                    };
                    wrapper.quoting_exchanges(req_id, quoting_exchanges).await;
                }
                45 | 85 | 88 => {
                    let value = value.parse().map_err(|e| ("value", e))?;
                    if value == 0 {
                        return Ok(());
                    }
                    let timestamp = match tick_type {
                        45 | 88 => DateTime::from_timestamp(value, 0),
                        85 => DateTime::from_timestamp_millis(value),
                        _ => unreachable!(),
                    }
                    .ok_or(("timestamp", ParseDateTimeError::Timestamp))?;
                    let timestamp = match tick_type {
                        45 => Class::Live(TimeStamp::Last(timestamp)),
                        85 => Class::Live(TimeStamp::Regulatory(timestamp)),
                        88 => Class::Delayed(TimeStamp::Last(timestamp)),
                        _ => unreachable!(),
                    };
                    wrapper.timestamp(req_id, timestamp).await;
                }
                48 | 77 => {
                    let mut vols = value.split(';');
                    let base = RealTimeVolumeBase {
                        last_price: vols
                            .next()
                            .ok_or(DecodeError::MissingData {
                                field_name: "last_price",
                            })?
                            .parse()
                            .map_err(|e| ("last_price", e))?,
                        last_size: vols
                            .next()
                            .ok_or(DecodeError::MissingData {
                                field_name: "last_size",
                            })?
                            .parse()
                            .map_err(|e| ("last_size", e))?,
                        last_time: DateTime::from_timestamp(
                            vols.next()
                                .ok_or(DecodeError::MissingData {
                                    field_name: "last_time",
                                })?
                                .parse()
                                .map_err(|e| ("last_time", e))?,
                            0,
                        )
                        .ok_or(("last_time", ParseDateTimeError::Timestamp))?,
                        day_volume: vols
                            .next()
                            .ok_or(DecodeError::MissingData {
                                field_name: "day_volume",
                            })?
                            .parse()
                            .map_err(|e| ("day_volume", e))?,
                        vwap: vols
                            .next()
                            .ok_or(DecodeError::MissingData { field_name: "vwap" })?
                            .parse()
                            .map_err(|e| ("vwap", e))?,
                        single_mm: vols
                            .next()
                            .ok_or(DecodeError::MissingData {
                                field_name: "single_mm",
                            })?
                            .parse()
                            .map_err(|e| ("single_mm", e))?,
                    };
                    let volume = match tick_type {
                        48 => RealTimeVolume::All(base),
                        77 => RealTimeVolume::Trades(base),
                        _ => unreachable!(),
                    };
                    wrapper.real_time_volume(req_id, volume).await;
                }
                59 => {
                    let mut divs = value.split(',');
                    let dividends = Dividends {
                        trailing_year: divs
                            .next()
                            .ok_or(DecodeError::MissingData {
                                field_name: "trailing_year",
                            })?
                            .parse()
                            .map_err(|e| ("trailing_year", e))?,
                        forward_year: divs
                            .next()
                            .ok_or(DecodeError::MissingData {
                                field_name: "forward_year",
                            })?
                            .parse()
                            .map_err(|e| ("forward_year", e))?,
                        next_dividend: (
                            NaiveDate::parse_and_remainder(
                                divs.next().ok_or(DecodeError::MissingData {
                                    field_name: "next_dividend",
                                })?,
                                "%Y%m%d",
                            )
                            .map_err(|e| ("next_dividend", ParseDateTimeError::Parse(e)))?
                            .0,
                            divs.next()
                                .ok_or(DecodeError::MissingData {
                                    field_name: "next_price",
                                })?
                                .parse()
                                .map_err(|e| ("next_dividend", e))?,
                        ),
                    };
                    wrapper.dividends(req_id, dividends).await;
                }
                62 => {
                    wrapper.news(req_id, value).await;
                }
                t => {
                    return Err(DecodeError::Other(format!(
                        "unexpected price market data request: {t}."
                    )))
                }
            };
            Ok(())
        }
    }

    #[inline]
    fn tick_efp_msg(
        _fields: &mut Fields,
        _wrapper: &mut Self,
    ) -> impl Future<Output = DecodeResult> {
        async move {
            unimplemented!();
        }
    }

    #[inline]
    fn current_time_msg(
        fields: &mut Fields,
        wrapper: &mut Self,
    ) -> impl Future<Output = DecodeResult> {
        async move {
            decode_fields!(
                fields =>
                    req_id @ 1: i64,
                    datetime @ 0: i64
            );

            wrapper
                .current_time(
                    req_id,
                    DateTime::from_timestamp(datetime, 0)
                        .ok_or(("datetime", ParseDateTimeError::Timestamp))?,
                )
                .await;
            Ok(())
        }
    }

    #[inline]
    fn real_time_bars_msg(
        fields: &mut Fields,
        wrapper: &mut Self,
    ) -> impl Future<Output = DecodeResult> {
        async move {
            decode_fields!(
                fields =>
                    req_id @ 2: i64,
                    date_time @ 0: i64,
                    open @ 0: f64,
                    high @ 0: f64,
                    low @ 0: f64,
                    close @ 0: f64,
                    volume @ 0: f64,
                    wap @ 0: f64,
                    trade_count @ 0: i64
            );
            let core = BarCore {
                datetime: DateTime::from_timestamp(date_time, 0)
                    .ok_or(("datetime", ParseDateTimeError::Timestamp))?,
                open,
                high,
                low,
                close,
            };
            let bar = if trade_count > 0 && wap > 0. && volume > 0. {
                Bar::Trades(Trade {
                    bar: core,
                    volume,
                    wap,
                    trade_count: trade_count.try_into().map_err(|_| {
                        DecodeError::UnexpectedData(
                            "trade_count could not be converted to unsigned integer.",
                        )
                    })?,
                })
            } else {
                Bar::Ordinary(core)
            };
            wrapper.real_time_bar(req_id, bar).await;
            Ok(())
        }
    }

    #[inline]
    fn fundamental_data_msg(
        fields: &mut Fields,
        wrapper: &mut Self,
    ) -> impl Future<Output = DecodeResult> {
        async move {
            warn!("Unimplemented incoming message. Fields: {:?}", &fields);
            Ok(())
        }
    }

    #[inline]
    fn contract_data_end_msg(
        fields: &mut Fields,
        wrapper: &mut Self,
    ) -> impl Future<Output = DecodeResult> {
        async move {
            decode_fields!(fields => req_id @ 2: i64);
            wrapper.contract_data_end(req_id).await;
            Ok(())
        }
    }

    #[inline]
    fn open_order_end_msg(
        fields: &mut Fields,
        wrapper: &mut Self,
    ) -> impl Future<Output = DecodeResult> {
        async move {
            wrapper.open_order_end().await;
            Ok(())
        }
    }

    #[inline]
    fn acct_download_end_msg(
        fields: &mut Fields,
        wrapper: &mut Self,
    ) -> impl Future<Output = DecodeResult> {
        async move {
            decode_fields!(
                fields => account_number @ 2: String
            );
            wrapper.account_download_end(account_number).await;
            Ok(())
        }
    }

    #[inline]
    fn execution_data_end_msg(
        fields: &mut Fields,
        wrapper: &mut Self,
    ) -> impl Future<Output = DecodeResult> {
        async move {
            decode_fields!(
                fields => req_id @ 2: i64
            );
            wrapper.execution_details_end(req_id).await;

            Ok(())
        }
    }

    #[inline]
    fn delta_neutral_validation_msg(
        fields: &mut Fields,
        wrapper: &mut Self,
    ) -> impl Future<Output = DecodeResult> {
        async move {
            warn!("Unimplemented incoming message. Fields: {:?}", &fields);
            Ok(())
        }
    }

    #[inline]
    fn tick_snapshot_end_msg(
        fields: &mut Fields,
        wrapper: &mut Self,
    ) -> impl Future<Output = DecodeResult> {
        async move {
            decode_fields!(
                fields => req_id @ 2: i64
            );
            wrapper.tick_snapshot_end(req_id).await;
            Ok(())
        }
    }

    #[inline]
    fn market_data_type_msg(
        fields: &mut Fields,
        wrapper: &mut Self,
    ) -> impl Future<Output = DecodeResult> {
        async move {
            decode_fields!(
                fields =>
                    req_id @ 2: i64,
                    class @ 0: MarketDataClass
            );
            wrapper.market_data_class(req_id, class).await;
            Ok(())
        }
    }

    #[inline]
    fn commission_report_msg(
        fields: &mut Fields,
        wrapper: &mut Self,
    ) -> impl Future<Output = DecodeResult> {
        async move {
            warn!("Unimplemented incoming message. Fields: {:?}", &fields);
            decode_fields!(
                fields =>
                    exec_id @ 2: String,
                    commission @ 0: f64,
                    currency @ 0: Currency,
                    realized_pnl @ 0: f64,
                    yld @ 0: f64,
                    yld_redemption_date @ 0: String
            );
            wrapper
                .commission_report(CommissionReport {
                    exec_id,
                    commission,
                    currency,
                    realized_pnl,
                    yld: if yld.eq(&f64::MAX) { None } else { Some(yld) },
                    yld_redemption_date: if yld_redemption_date.is_empty() { None } else { Some(NaiveDate::parse_from_str(&yld_redemption_date, "%Y%m%d")
                        .map_err(|e| ("yld_redemption_date", ParseDateTimeError::Parse(e)))?) },
                })
                .await;

            Ok(())
        }
    }

    #[inline]
    fn position_data_msg(
        fields: &mut Fields,
        wrapper: &mut Self,
    ) -> impl Future<Output = DecodeResult> {
        async move {
            decode_fields!(
                fields =>
                    account_number @ 2: String
            );
            let contract = deserialize_contract_proxy(fields)?;
            decode_fields!(
                fields =>
                    position @ 0: f64,
                    average_cost @ 0: f64
            );
            wrapper
                .position_summary(PositionSummary {
                    contract,
                    position,
                    average_cost,
                    account_number,
                })
                .await;
            Ok(())
        }
    }

    #[inline]
    fn position_end_msg(
        _fields: &mut Fields,
        wrapper: &mut Self,
    ) -> impl Future<Output = DecodeResult> {
        async move {
            wrapper.position_end().await;
            Ok(())
        }
    }

    #[inline]
    fn account_summary_msg(
        fields: &mut Fields,
        wrapper: &mut Self,
    ) -> impl Future<Output = DecodeResult> {
        async move {
            decode_fields!(
                fields =>
                    req_id @ 2: i64,
                    account_number @ 0: String,
                    tag @ 0: Tag,
                    value @ 0: String,
                    currency @ 0: String
            );
            let summary = match tag {
                Tag::AccountType => TagValue::String(Tag::AccountType, value),
                Tag::Cushion => {
                    TagValue::Float(Tag::Cushion, value.parse().map_err(|e| ("summary", e))?)
                }
                Tag::LookAheadNextChange => TagValue::Int(
                    Tag::LookAheadNextChange,
                    value.parse().map_err(|e| ("summary", e))?,
                ),
                Tag::HighestSeverity => TagValue::String(Tag::HighestSeverity, value),
                Tag::DayTradesRemaining => TagValue::Int(
                    Tag::DayTradesRemaining,
                    value.parse().map_err(|e| ("summary", e))?,
                ),
                Tag::Leverage => {
                    TagValue::Float(Tag::Leverage, value.parse().map_err(|e| ("summary", e))?)
                }
                t => TagValue::Currency(
                    t,
                    value.parse().map_err(|e| ("summary", e))?,
                    currency.parse().map_err(|e| ("summary", e))?,
                ),
            };
            wrapper
                .account_summary(req_id, account_number, summary)
                .await;
            Ok(())
        }
    }

    #[inline]
    fn account_summary_end_msg(
        fields: &mut Fields,
        wrapper: &mut Self,
    ) -> impl Future<Output = DecodeResult> {
        async move {
            decode_fields!(
                fields => req_id @ 2: i64
            );
            wrapper.account_summary_end(req_id).await;
            Ok(())
        }
    }

    #[inline]
    fn verify_message_api_msg(
        fields: &mut Fields,
        wrapper: &mut Self,
    ) -> impl Future<Output = DecodeResult> {
        async move {
            // This function is deprecated
            warn!("Unimplemented incoming message. Fields: {:?}", &fields);
            Ok(())
        }
    }

    #[inline]
    fn verify_completed_msg(
        fields: &mut Fields,
        wrapper: &mut Self,
    ) -> impl Future<Output = DecodeResult> {
        async move {
            warn!("Unimplemented incoming message. Fields: {:?}", &fields);
            Ok(())
        }
    }

    #[inline]
    fn display_group_list_msg(
        fields: &mut Fields,
        wrapper: &mut Self,
    ) -> impl Future<Output = DecodeResult> {
        async move {
            warn!("Unimplemented incoming message. Fields: {:?}", &fields);
            Ok(())
        }
    }

    #[inline]
    fn display_group_updated_msg(
        fields: &mut Fields,
        wrapper: &mut Self,
    ) -> impl Future<Output = DecodeResult> {
        async move {
            warn!("Unimplemented incoming message. Fields: {:?}", &fields);
            Ok(())
        }
    }

    #[inline]
    fn verify_and_auth_message_api_msg(
        fields: &mut Fields,
        wrapper: &mut Self,
    ) -> impl Future<Output = DecodeResult> {
        async move {
            warn!("Unimplemented incoming message. Fields: {:?}", &fields);
            Ok(())
        }
    }

    #[inline]
    fn verify_and_auth_completed_msg(
        fields: &mut Fields,
        wrapper: &mut Self,
    ) -> impl Future<Output = DecodeResult> {
        async move {
            warn!("Unimplemented incoming message. Fields: {:?}", &fields);
            Ok(())
        }
    }

    #[inline]
    fn position_multi_msg(
        fields: &mut Fields,
        wrapper: &mut Self,
    ) -> impl Future<Output = DecodeResult> {
        async move {
            warn!("Unimplemented incoming message. Fields: {:?}", &fields);
            Ok(())
        }
    }

    #[inline]
    fn position_multi_end_msg(
        fields: &mut Fields,
        wrapper: &mut Self,
    ) -> impl Future<Output = DecodeResult> {
        async move {
            warn!("Unimplemented incoming message. Fields: {:?}", &fields);
            Ok(())
        }
    }

    #[inline]
    fn account_update_multi_msg(
        fields: &mut Fields,
        wrapper: &mut Self,
    ) -> impl Future<Output = DecodeResult> {
        async move {
            warn!("Unimplemented incoming message. Fields: {:?}", &fields);
            Ok(())
        }
    }

    #[inline]
    fn account_update_multi_end_msg(
        fields: &mut Fields,
        wrapper: &mut Self,
    ) -> impl Future<Output = DecodeResult> {
        async move {
            warn!("Unimplemented incoming message. Fields: {:?}", &fields);
            Ok(())
        }
    }

    #[inline]
    fn security_definition_option_parameter_msg(
        fields: &mut Fields,
        wrapper: &mut Self,
    ) -> impl Future<Output = DecodeResult> {
        async move {
            warn!("Unimplemented incoming message. Fields: {:?}", &fields);
            Ok(())
        }
    }

    #[inline]
    fn security_definition_option_parameter_end_msg(
        fields: &mut Fields,
        wrapper: &mut Self,
    ) -> impl Future<Output = DecodeResult> {
        async move {
            warn!("Unimplemented incoming message. Fields: {:?}", &fields);
            Ok(())
        }
    }

    #[inline]
    fn soft_dollar_tiers_msg(
        fields: &mut Fields,
        wrapper: &mut Self,
    ) -> impl Future<Output = DecodeResult> {
        async move {
            warn!("Unimplemented incoming message. Fields: {:?}", &fields);
            Ok(())
        }
    }

    #[inline]
    fn family_codes_msg(
        fields: &mut Fields,
        wrapper: &mut Self,
    ) -> impl Future<Output = DecodeResult> {
        async move {
            warn!("Unimplemented incoming message. Fields: {:?}", &fields);
            Ok(())
        }
    }

    #[inline]
    fn symbol_samples_msg(
        fields: &mut Fields,
        wrapper: &mut Self,
    ) -> impl Future<Output = DecodeResult> {
        async move {
            warn!("Unimplemented incoming message. Fields: {:?}", &fields);
            Ok(())
        }
    }

    #[inline]
    fn mkt_depth_exchanges_msg(
        fields: &mut Fields,
        wrapper: &mut Self,
    ) -> impl Future<Output = DecodeResult> {
        async move {
            warn!("Unimplemented incoming message. Fields: {:?}", &fields);
            Ok(())
        }
    }

    #[inline]
    fn tick_req_params_msg(
        fields: &mut Fields,
        wrapper: &mut Self,
    ) -> impl Future<Output = DecodeResult> {
        async move {
            decode_fields!(
                fields =>
                    req_id @ 1: i64,
                    min_tick @ 0: f64,
                    exchange_id @ 0: ExchangeId,
                    snapshot_permissions @ 0: u32
            );
            wrapper
                .tick_params(req_id, min_tick, exchange_id, snapshot_permissions)
                .await;
            Ok(())
        }
    }

    #[inline]
    fn smart_components_msg(
        fields: &mut Fields,
        wrapper: &mut Self,
    ) -> impl Future<Output = DecodeResult> {
        async move {
            warn!("Unimplemented incoming message. Fields: {:?}", &fields);
            Ok(())
        }
    }

    #[inline]
    fn news_article_msg(
        fields: &mut Fields,
        wrapper: &mut Self,
    ) -> impl Future<Output = DecodeResult> {
        async move {
            warn!("Unimplemented incoming message. Fields: {:?}", &fields);
            Ok(())
        }
    }

    #[inline]
    fn tick_news_msg(
        fields: &mut Fields,
        wrapper: &mut Self,
    ) -> impl Future<Output = DecodeResult> {
        async move {
            warn!("Unimplemented incoming message. Fields: {:?}", &fields);
            Ok(())
        }
    }

    #[inline]
    fn news_providers_msg(
        fields: &mut Fields,
        wrapper: &mut Self,
    ) -> impl Future<Output = DecodeResult> {
        async move {
            warn!("Unimplemented incoming message. Fields: {:?}", &fields);
            Ok(())
        }
    }

    #[inline]
    fn historical_news_msg(
        fields: &mut Fields,
        wrapper: &mut Self,
    ) -> impl Future<Output = DecodeResult> {
        async move {
            warn!("Unimplemented incoming message. Fields: {:?}", &fields);
            Ok(())
        }
    }

    #[inline]
    fn historical_news_end_msg(
        fields: &mut Fields,
        wrapper: &mut Self,
    ) -> impl Future<Output = DecodeResult> {
        async move {
            warn!("Unimplemented incoming message. Fields: {:?}", &fields);
            Ok(())
        }
    }

    #[inline]
    fn head_timestamp_msg(
        fields: &mut Fields,
        wrapper: &mut Self,
    ) -> impl Future<Output = DecodeResult> {
        async move {
            decode_fields!(
                fields =>
                    req_id @ 1: i64,
                    timestamp @ 0: i64
            );
            wrapper
                .head_timestamp(
                    req_id,
                    DateTime::from_timestamp(timestamp, 0)
                        .ok_or(("timestamp", ParseDateTimeError::Timestamp))?,
                )
                .await;
            Ok(())
        }
    }

    #[inline]
    fn histogram_data_msg(
        fields: &mut Fields,
        wrapper: &mut Self,
    ) -> impl Future<Output = DecodeResult> {
        async move {
            decode_fields!(
                fields =>
                    req_id @ 1: i64,
                    num_points @ 0: usize
            );
            let mut hist = std::collections::HashMap::with_capacity(num_points);
            for (bin, chunk) in fields
                .take(num_points * 2)
                .map(|v| v.parse())
                .collect::<Result<Vec<f64>, _>>()
                .map_err(|e| ("chunk", e))?
                .chunks_exact(2)
                .enumerate()
            {
                if let [price, size] = *chunk {
                    hist.insert(bin, HistogramEntry { price, size });
                }
            }
            wrapper.histogram(req_id, hist).await;
            Ok(())
        }
    }

    #[inline]
    fn historical_data_update_msg(
        fields: &mut Fields,
        wrapper: &mut Self,
    ) -> impl Future<Output = DecodeResult> {
        async move {
            decode_fields!(
                fields =>
                    req_id @ 1: i64,
                    trade_count @ 0: i64,
                    datetime_str @ 0: String,
                    open @ 0: f64,
                    high @ 0: f64,
                    low @ 0: f64,
                    close @ 0: f64,
                    wap @ 0: f64,
                    volume @ 0: f64
            );
            let core = BarCore {
                datetime: NaiveDateTime::parse_and_remainder(datetime_str.as_str(), "%Y%m%d %T")
                    .map_err(|e| ("datetime", ParseDateTimeError::Parse(e)))?
                    .0
                    .and_utc(),
                open,
                high,
                low,
                close,
            };
            let bar = if trade_count > 0 && wap > 0. && volume > 0. {
                Bar::Trades(Trade {
                    bar: core,
                    volume,
                    wap,
                    trade_count: trade_count.try_into().map_err(|_| {
                        DecodeError::UnexpectedData(
                            "trade_count could not be converted to unsigned integer.",
                        )
                    })?,
                })
            } else {
                Bar::Ordinary(core)
            };
            wrapper.updating_historical_bar(req_id, bar).await;
            Ok(())
        }
    }

    #[inline]
    fn reroute_mkt_data_req_msg(
        fields: &mut Fields,
        wrapper: &mut Self,
    ) -> impl Future<Output = DecodeResult> {
        async move {
            warn!("Unimplemented incoming message. Fields: {:?}", &fields);
            Ok(())
        }
    }

    #[inline]
    fn reroute_mkt_depth_req_msg(
        fields: &mut Fields,
        wrapper: &mut Self,
    ) -> impl Future<Output = DecodeResult> {
        async move {
            warn!("Unimplemented incoming message. Fields: {:?}", &fields);
            Ok(())
        }
    }

    #[inline]
    fn market_rule_msg(
        fields: &mut Fields,
        wrapper: &mut Self,
    ) -> impl Future<Output = DecodeResult> {
        async move {
            warn!("Unimplemented incoming message. Fields: {:?}", &fields);
            Ok(())
        }
    }

    #[inline]
    fn pnl_msg(fields: &mut Fields, wrapper: &mut Self) -> impl Future<Output = DecodeResult> {
        async move {
            decode_fields!(
                fields =>
                    req_id @ 1: i64,
                    daily_pnl @ 0: f64,
                    unrealized_pnl @ 0: f64,
                    realized_pnl @ 0: f64
            );
            let pnl = Pnl {
                daily: daily_pnl,
                unrealized: unrealized_pnl,
                realized: realized_pnl,
            };
            wrapper.pnl(req_id, pnl).await;
            Ok(())
        }
    }

    #[inline]
    fn pnl_single_msg(
        fields: &mut Fields,
        wrapper: &mut Self,
    ) -> impl Future<Output = DecodeResult> {
        async move {
            decode_fields!(
                fields =>
                    req_id @ 1: i64,
                    position_size @ 0: f64,
                    daily @ 0: f64,
                    unrealized @ 0: f64,
                    realized @ 0: f64,
                    market_value @ 0: f64
            );
            let pnl = PnlSingle {
                daily,
                unrealized,
                realized,
                position_size,
                market_value,
            };
            wrapper.single_position_pnl(req_id, pnl).await;
            Ok(())
        }
    }

    #[inline]
    fn historical_ticks_midpoint_msg(
        fields: &mut Fields,
        wrapper: &mut Self,
    ) -> impl Future<Output = DecodeResult> {
        async move {
            decode_fields!(
                fields =>
                    req_id @ 1: i64,
                    tick_count @ 0: usize
            );
            let mut ticks = Vec::with_capacity(tick_count);
            for chunk in fields
                .take(tick_count * 4)
                .collect::<Vec<String>>()
                .chunks_exact(4)
            {
                if let [time, _, price, size] = chunk {
                    ticks.push(TickData::Midpoint(Midpoint {
                        datetime: DateTime::from_timestamp(
                            time.parse().map_err(|e| ("datetime", e))?,
                            0,
                        )
                        .ok_or(("datetime", ParseDateTimeError::Timestamp))?,
                        price: price.parse().map_err(|e| ("price", e))?,
                    }));
                }
            }
            wrapper.historical_ticks(req_id, ticks).await;
            Ok(())
        }
    }

    #[inline]
    fn historical_ticks_bid_ask_msg(
        fields: &mut Fields,
        wrapper: &mut Self,
    ) -> impl Future<Output = DecodeResult> {
        async move {
            decode_fields!(
                fields =>
                    req_id @ 1: i64,
                    tick_count @ 0: usize
            );
            let mut ticks = Vec::with_capacity(tick_count);
            for chunk in fields
                .take(tick_count * 6)
                .collect::<Vec<String>>()
                .chunks_exact(6)
            {
                if let [time, _, bid_price, ask_price, bid_size, ask_size] = chunk {
                    ticks.push(TickData::BidAsk(BidAsk {
                        datetime: DateTime::from_timestamp(
                            time.parse().map_err(|e| ("datetime", e))?,
                            0,
                        )
                        .ok_or(("datetime", ParseDateTimeError::Timestamp))?,
                        bid_price: bid_price.parse().map_err(|e| ("bid_price", e))?,
                        ask_price: ask_price.parse().map_err(|e| ("ask_price", e))?,
                        bid_size: bid_size.parse().map_err(|e| ("bid_size", e))?,
                        ask_size: ask_size.parse().map_err(|e| ("ask_size", e))?,
                    }));
                }
            }
            wrapper.historical_ticks(req_id, ticks).await;
            Ok(())
        }
    }

    #[inline]
    fn historical_ticks_last_msg(
        fields: &mut Fields,
        wrapper: &mut Self,
    ) -> impl Future<Output = DecodeResult> {
        async move {
            decode_fields!(
                fields =>
                    req_id @ 1: i64,
                    tick_count @ 0: usize
            );
            let mut ticks = Vec::with_capacity(tick_count);
            for chunk in fields
                .take(tick_count * 6)
                .collect::<Vec<String>>()
                .chunks_exact(6)
            {
                if let [time, _, price, size, exchange, _] = chunk {
                    ticks.push(TickData::Last(Last {
                        datetime: DateTime::from_timestamp(
                            time.parse().map_err(|e| ("datetime", e))?,
                            0,
                        )
                        .ok_or(("datetime", ParseDateTimeError::Timestamp))?,
                        price: price.parse().map_err(|e| ("price", e))?,
                        size: size.parse().map_err(|e| ("size", e))?,
                        exchange: exchange.parse().map_err(|e| ("exchange", e))?,
                    }));
                }
            }
            wrapper.historical_ticks(req_id, ticks).await;
            Ok(())
        }
    }

    #[inline]
    fn tick_by_tick_msg(
        fields: &mut Fields,
        wrapper: &mut Self,
    ) -> impl Future<Output = DecodeResult> {
        async move {
            decode_fields!(
                fields =>
                    req_id @ 1: i64,
                    tick_type @ 0: u8,
                    timestamp @ 0: i64
            );
            let datetime = DateTime::from_timestamp(timestamp, 0)
                .ok_or(("datetime", ParseDateTimeError::Timestamp))?;
            let tick = match tick_type {
                1 | 2 => TickData::Last(Last {
                    datetime,
                    price: nth(fields, 0, "price")?.parse().map_err(|e| ("price", e))?,
                    size: nth(fields, 0, "size")?.parse().map_err(|e| ("size", e))?,
                    exchange: nth(fields, 1, "exchange")?
                        .parse()
                        .map_err(|e| ("exchange", e))?,
                }),
                3 => {
                    decode_fields!(
                        fields =>
                            bid_price @ 0: f64,
                            ask_price @ 0: f64,
                            bid_size @ 0: f64,
                            ask_size @ 0: f64
                    );
                    TickData::BidAsk(BidAsk {
                        datetime,
                        bid_price,
                        ask_price,
                        bid_size,
                        ask_size,
                    })
                }
                4 => TickData::Midpoint(Midpoint {
                    datetime,
                    price: nth(fields, 0, "price")?.parse().map_err(|e| ("price", e))?,
                }),
                _ => Err(DecodeError::UnexpectedData("Unexpected tick type"))?,
            };
            wrapper.live_tick(req_id, tick).await;
            Ok(())
        }
    }

    #[inline]
    fn order_bound_msg(
        fields: &mut Fields,
        wrapper: &mut Self,
    ) -> impl Future<Output = DecodeResult> {
        async move {
            warn!("Unimplemented incoming message. Fields: {:?}", &fields);
            Ok(())
        }
    }

    #[inline]
    fn completed_order_msg(
        fields: &mut Fields,
        wrapper: &mut Self,
    ) -> impl Future<Output = DecodeResult> {
        async move {
            warn!("Unimplemented incoming message. Fields: {:?}", &fields);
            Ok(())
        }
    }

    #[inline]
    fn completed_orders_end_msg(
        fields: &mut Fields,
        wrapper: &mut Self,
    ) -> impl Future<Output = DecodeResult> {
        async move {
            warn!("Unimplemented incoming message. Fields: {:?}", &fields);
            Ok(())
        }
    }

    #[inline]
    fn replace_fa_end_msg(
        fields: &mut Fields,
        wrapper: &mut Self,
    ) -> impl Future<Output = DecodeResult> {
        async move {
            warn!("Unimplemented incoming message. Fields: {:?}", &fields);
            Ok(())
        }
    }

    #[inline]
    fn wsh_meta_data_msg(
        fields: &mut Fields,
        wrapper: &mut Self,
    ) -> impl Future<Output = DecodeResult> {
        async move {
            warn!("Unimplemented incoming message. Fields: {:?}", &fields);
            Ok(())
        }
    }

    #[inline]
    fn wsh_event_data_msg(
        fields: &mut Fields,
        wrapper: &mut Self,
    ) -> impl Future<Output = DecodeResult> {
        async move {
            warn!("Unimplemented incoming message. Fields: {:?}", &fields);
            Ok(())
        }
    }

    #[inline]
    fn historical_schedule_msg(
        fields: &mut Fields,
        wrapper: &mut Self,
    ) -> impl Future<Output = DecodeResult> {
        async move {
            warn!("Unimplemented incoming message. Fields: {:?}", &fields);
            Ok(())
        }
    }

    #[inline]
    fn user_info_msg(
        fields: &mut Fields,
        wrapper: &mut Self,
    ) -> impl Future<Output = DecodeResult> {
        async move {
            warn!("Unimplemented incoming message. Fields: {:?}", &fields);
            Ok(())
        }
    }

    #[inline]
    fn decode_generic_tick_msg(
        req_id: i64,
        tick_type: u16,
        value: f64,
        wrapper: &mut Self,
    ) -> impl Future<Output = DecodeResult> {
        async move {
            match tick_type {
                0 | 3 | 5 => {
                    let size = Class::Live(match tick_type {
                        0 => Size::Bid(value),
                        3 => Size::Ask(value),
                        5 => Size::Last(value),
                        _ => unreachable!(),
                    });
                    wrapper.size_data(req_id, size).await;
                }
                8 | 74 => {
                    let volume = match tick_type {
                        8 => Class::Live(value),
                        74 => Class::Delayed(value),
                        _ => unreachable!(),
                    };
                    wrapper.volume(req_id, volume).await;
                }
                21 | 63 | 64 | 65 => {
                    let volume = match tick_type {
                        21 => SummaryVolume::NinetyDayAverage(value),
                        63 => SummaryVolume::ThreeMinutes(value),
                        64 => SummaryVolume::FiveMinutes(value),
                        65 => SummaryVolume::TenMinutes(value),
                        _ => unreachable!(),
                    };
                    wrapper.summary_volume(req_id, volume).await;
                }
                23 | 24 | 58 => {
                    let vol = match tick_type {
                        23 => Volatility::SecOptionHistorical(value),
                        24 => Volatility::SecOptionImplied(value),
                        58 => Volatility::RealTimeHistorical(value),
                        _ => unreachable!(),
                    };
                    wrapper.volatility(req_id, vol).await;
                }
                29 | 30 | 87 => {
                    let volume = match tick_type {
                        29 => SecOptionVolume::Call(value),
                        30 => SecOptionVolume::Put(value),
                        87 => SecOptionVolume::Average(value),
                        _ => unreachable!(),
                    };
                    wrapper.sec_option_volume(req_id, volume).await;
                }
                34 | 36 | 61 => {
                    let auction = match tick_type {
                        34 => AuctionData::Volume(value),
                        36 => AuctionData::Imbalance(value),
                        61 => AuctionData::Regulatory(value),
                        _ => unreachable!(),
                    };
                    wrapper.auction(req_id, auction).await;
                }
                27 | 28 | 86 => {
                    let open_interest = match tick_type {
                        27 => OpenInterest::SecOptionCall(value),
                        28 => OpenInterest::SecOptionPut(value),
                        86 => OpenInterest::SecFuture(value),
                        _ => unreachable!(),
                    };
                    wrapper.open_interest(req_id, open_interest).await;
                }
                31 | 60 => {
                    let factor = match tick_type {
                        31 => PriceFactor::IndexFuturePremium(value),
                        60 => PriceFactor::BondFactorMultiplier(value),
                        _ => unreachable!(),
                    };
                    wrapper.price_factor(req_id, factor).await;
                }
                46 | 49 | 89 => {
                    let access = match tick_type {
                        46 => Accessibility::Shortable(value),
                        49 => Accessibility::Halted(value),
                        89 => Accessibility::ShortableShares(value),
                        _ => unreachable!(),
                    };
                    wrapper.accessibility(req_id, access).await;
                }
                54 => {
                    wrapper.trade_count(req_id, value).await;
                }
                55 | 56 => {
                    let rate = match tick_type {
                        55 => Rate::Trade(value),
                        56 => Rate::Volume(value),
                        _ => unreachable!(),
                    };
                    wrapper.rate(req_id, rate).await;
                }
                69..=71 => {
                    let size = Class::Delayed(match tick_type {
                        69 => Size::Bid(value),
                        70 => Size::Ask(value),
                        71 => Size::Last(value),
                        _ => unreachable!(),
                    });
                    wrapper.size_data(req_id, size).await;
                }
                101 | 102 => {
                    let ipo = match tick_type {
                        101 => Ipo::Estimated(value),
                        102 => Ipo::Final(value),
                        _ => unreachable!(),
                    };
                    wrapper.ipo(req_id, ipo).await;
                }
                _ => {
                    return Err(DecodeError::UnexpectedData(
                        "Unexpected generic market data request",
                    ))
                }
            };

            Ok(())
        }
    }
}

impl<W: wrapper::LocalWrapper> Local for W {}

impl<W: wrapper::Wrapper> Remote for W {}

#[inline]
pub(crate) fn nth(
    fields: &mut Fields,
    n: usize,
    field_name: &'static str,
) -> Result<String, DecodeError> {
    fields.nth(n).ok_or(DecodeError::MissingData { field_name })
}

#[inline]
pub(crate) async fn decode_contract_no_wrapper(
    fields: &mut Fields,
    tx: &mut Tx,
    rx: &mut Rx,
) -> DecodeResult {
    decode_fields!(
        fields =>
            req_id @ 1: i64,
            symbol @ 0: String,
            sec_type @ 0: ContractType,
            expiration_date @ 0: String,
            strike @ 0: f64,
            class @ 0: String,
            exchange @ 0: Routing,
            currency @ 0: Currency,
            local_symbol @ 0: String,
            trading_class @ 1: String,
            contract_id @ 0: ContractId,
            min_tick @ 0: f64,
            multiplier @ 0: String,
            order_types @ 0: String,
            valid_exchanges @ 0: String,
            underlying_contract_id @ 1: ContractId,
            long_name @ 0: String,
            primary_exchange @ 0: String,
            sector @ 1: String,
            security_id_count @ 7: usize
    );

    let order_types = order_types
        .split(',')
        .map(std::borrow::ToOwned::to_owned)
        .collect();
    let valid_exchanges = valid_exchanges
        .split(',')
        .map(str::parse)
        .collect::<Result<_, _>>()
        .map_err(|e| ("valid_exchanges", e))?;
    let security_ids = (0..security_id_count)
        .map(
            |_| match nth(fields, 0, "security_ids")?.to_uppercase().as_str() {
                "CUSIP" => Ok(SecurityId::Cusip(nth(fields, 0, "security_id")?)),
                "SEDOL" => Ok(SecurityId::Sedol(nth(fields, 0, "security_id")?)),
                "ISIN" => Ok(SecurityId::Isin(nth(fields, 0, "security_id")?)),
                "RIC" => Ok(SecurityId::Ric(nth(fields, 0, "security_id")?)),
                _ => Err(DecodeError::UnexpectedData(
                    "Invalid security_id type found in STK contract_data_msg",
                )),
            },
        )
        .collect::<Result<_, _>>()?;

    if let Ok(ToWrapper::ContractQuery((query_client, req_id_client))) = rx.try_recv() {
        if let crate::contract::Query::IbContractId(con_id_client, routing_client) = query_client {
            if con_id_client != contract_id {
                return Err(DecodeError::UnexpectedData("Unexpected contract ID"));
            }
            if exchange != routing_client {
                return Err(DecodeError::UnexpectedData("Unexpected routing exchange"));
            }
        }
        if req_id_client != req_id {
            return Err(DecodeError::UnexpectedData("Unexpected request ID"));
        }
        let contract = match sec_type {
            ContractType::Stock => Some(Contract::Stock(Stock {
                symbol,
                exchange,
                currency,
                local_symbol,
                trading_class,
                contract_id,
                min_tick,
                primary_exchange: primary_exchange
                    .parse()
                    .map_err(|e| ("primary_exchange", e))?,
                long_name,
                sector,
                order_types,
                valid_exchanges,
                security_ids,
                stock_type: nth(fields, 5, "stock_type")?,
            })),
            ContractType::SecOption => {
                let inner = SecOptionInner {
                    contract_id,
                    min_tick,
                    symbol,
                    exchange,
                    strike,
                    multiplier: multiplier.parse().map_err(|e| ("multiplier", e))?,
                    expiration_date: NaiveDate::parse_and_remainder(
                        expiration_date.as_str(),
                        "%Y%m%d",
                    )
                    .map_err(|e| ("expiration_date", ParseDateTimeError::Parse(e)))?
                    .0,
                    underlying_contract_id,
                    sector,
                    trading_class,
                    currency,
                    local_symbol,
                    long_name,
                    order_types,
                    valid_exchanges,
                };
                match class.as_str() {
                    "C" => Some(Contract::SecOption(SecOption::Call(inner))),
                    "P" => Some(Contract::SecOption(SecOption::Put(inner))),
                    _ => return Err(DecodeError::UnexpectedData("Unexpected option class")),
                }
            }
            ContractType::Crypto => Some(Contract::Crypto(Crypto {
                contract_id,
                min_tick,
                symbol,
                trading_class,
                currency,
                local_symbol,
                long_name,
                order_types,
                valid_exchanges,
            })),
            ContractType::Forex => Some(Contract::Forex(Forex {
                contract_id,
                min_tick,
                symbol,
                exchange,
                trading_class,
                currency,
                local_symbol,
                long_name,
                order_types,
                valid_exchanges,
            })),
            ContractType::Index => Some(Contract::Index(Index {
                contract_id,
                min_tick,
                symbol,
                exchange,
                currency,
                local_symbol,
                long_name,
                order_types,
                valid_exchanges,
            })),
            ContractType::SecFuture => Some(Contract::SecFuture(SecFuture {
                contract_id,
                min_tick,
                symbol,
                exchange,
                multiplier: multiplier.parse().map_err(|e| ("multiplier", e))?,
                expiration_date: NaiveDate::parse_and_remainder(expiration_date.as_str(), "%Y%m%d")
                    .map_err(|e| ("expiration_date", ParseDateTimeError::Parse(e)))?
                    .0,
                trading_class,
                underlying_contract_id,
                currency,
                local_symbol,
                long_name,
                order_types,
                valid_exchanges,
            })),
            ContractType::Commodity => Some(Contract::Commodity(Commodity {
                contract_id,
                min_tick,
                symbol,
                exchange,
                trading_class,
                currency,
                local_symbol,
                long_name,
                order_types,
                valid_exchanges,
            })),
        };

        tx.send(ToClient::NewContract(contract.ok_or(
            DecodeError::UnexpectedData("No contract was created"),
        )?))
        .await
        .map_err(Box::new)?;
    }
    Ok(())
}

#[inline]
fn deserialize_contract_proxy<E: crate::contract::ProxyExchange + Clone>(
    fields: &mut Fields,
) -> Result<Proxy<Contract, E>, DecodeError> {
    decode_fields!(
        fields =>
            contract_id @ 0: ContractId,
            symbol @ 0: String,
            sec_type @ 0: ContractType,
            expiration_date @ 0: String,
            strike @ 0: String,
            right @ 0: String,
            multiplier @ 0: String,
            exch_or_primary @ 0: String,
            currency @ 0: Currency,
            local_symbol @ 0: String,
            trading_class @ 0: String
    );
    let (exchange, primary_exchange) = E::decode(exch_or_primary)?;

    let inner = match sec_type {
        ContractType::Stock => Contract::Stock(Stock {
            contract_id,
            min_tick: f64::default(),
            symbol,
            exchange,
            primary_exchange,
            stock_type: String::default(),
            security_ids: Vec::default(),
            sector: String::default(),
            trading_class,
            currency,
            local_symbol,
            long_name: String::default(),
            order_types: Vec::default(),
            valid_exchanges: Vec::default(),
        }),
        ContractType::Crypto => Contract::Crypto(Crypto {
            contract_id,
            min_tick: f64::default(),
            symbol,
            trading_class,
            currency,
            local_symbol,
            long_name: String::default(),
            order_types: Vec::default(),
            valid_exchanges: Vec::default(),
        }),
        ContractType::Index => Contract::Index(Index {
            contract_id,
            min_tick: f64::default(),
            symbol,
            exchange,
            currency,
            local_symbol,
            long_name: String::default(),
            order_types: Vec::default(),
            valid_exchanges: Vec::default(),
        }),
        ContractType::Commodity => Contract::Commodity(Commodity {
            contract_id,
            min_tick: f64::default(),
            symbol,
            exchange,
            trading_class,
            currency,
            local_symbol,
            long_name: String::default(),
            order_types: Vec::default(),
            valid_exchanges: Vec::default(),
        }),
        ContractType::Forex => Contract::Forex(Forex {
            contract_id,
            min_tick: f64::default(),
            symbol,
            exchange,
            trading_class,
            currency,
            local_symbol,
            long_name: String::default(),
            order_types: Vec::default(),
            valid_exchanges: Vec::default(),
        }),
        ContractType::SecFuture => Contract::SecFuture(SecFuture {
            contract_id,
            min_tick: f64::default(),
            symbol,
            exchange,
            multiplier: multiplier.parse().map_err(|e| ("multiplier", e))?,
            expiration_date: NaiveDate::parse_and_remainder(expiration_date.as_str(), "%Y%m%d")
                .map_err(|e| ("expiration_date", ParseDateTimeError::Parse(e)))?
                .0,
            trading_class,
            underlying_contract_id: contract_id,
            currency,
            local_symbol,
            long_name: String::default(),
            order_types: Vec::default(),
            valid_exchanges: Vec::default(),
        }),
        ContractType::SecOption => {
            let op_inner = SecOptionInner {
                contract_id,
                min_tick: f64::default(),
                symbol,
                exchange,
                strike: strike.parse().map_err(|e| ("strike", e))?,
                multiplier: multiplier.parse().map_err(|e| ("multiplier", e))?,
                expiration_date: NaiveDate::parse_and_remainder(expiration_date.as_str(), "%Y%m%d")
                    .map_err(|e| ("expiration_date", ParseDateTimeError::Parse(e)))?
                    .0,
                underlying_contract_id: contract_id,
                sector: String::default(),
                trading_class,
                currency,
                local_symbol,
                long_name: String::default(),
                order_types: Vec::default(),
                valid_exchanges: Vec::default(),
            };
            let op_outer = match right.as_str() {
                "C" => SecOption::Call(op_inner),
                "P" => SecOption::Put(op_inner),
                other => {
                    return Err(DecodeError::Other(format!(
                        "Unexpected option right. Expected \'C\' or \'P\'. Found {other}."
                    )))
                }
            };
            Contract::SecOption(op_outer)
        }
    };

    Ok(Proxy {
        inner,
        _exch: std::marker::PhantomData,
    })
}

#[derive(Debug, Clone, Error)]
pub(crate) enum DecodeError {
    #[error("Missing data for field {field_name}.")]
    /// The data is missing from the API callback
    MissingData { field_name: &'static str },
    #[error("Failed to parse integer field {field_name}. Cause: {int_error}")]
    /// Failed to parse integer field
    ParseIntError {
        field_name: &'static str,
        int_error: std::num::ParseIntError,
    },
    #[error("Failed to parse boolean field {field_name}. Cause: {bool_error}")]
    /// Failed to parse boolean field
    ParseBoolError {
        field_name: &'static str,
        bool_error: std::str::ParseBoolError,
    },
    #[error("Failed to parse float field {field_name}. Cause: {float_error}")]
    /// Failed to parse floating point field
    ParseFloatError {
        field_name: &'static str,
        float_error: std::num::ParseFloatError,
    },
    #[error("Failed to parse currency field {field_name}. Cause: {currency_error}")]
    /// Failed to parse [`Currency`] field
    ParseCurrencyError {
        field_name: &'static str,
        currency_error: crate::currency::ParseCurrencyError,
    },
    #[error("Failed to parse class field {field_name}. Cause: {class_error}")]
    /// Failed to parse [`market::data::live_data::Class`] field
    ParseClassError {
        field_name: &'static str,
        class_error: crate::market_data::live_data::ParseClassError,
    },
    #[error("Failed to parse tag field {field_name}. Cause: {tag_error}")]
    /// Failed to parse [`Tag`] field
    ParseTagError {
        field_name: &'static str,
        tag_error: account::ParseTagError,
    },
    #[error("Failed to parse exchange field {field_name}. Cause: {exchange_error}")]
    /// Failed to parse [`Routing`] or [`Primary`] field
    ParseExchangeError {
        field_name: &'static str,
        exchange_error: crate::exchange::ParseExchangeError,
    },
    #[error("Failed to parse contract ID field {field_name}. Cause: {contract_id_error}")]
    /// Failed to parse [`ContractId`] field
    ParseContractIdError {
        field_name: &'static str,
        contract_id_error: crate::contract::ParseContractIdError,
    },
    #[error("Failed to parse contract type field {field_name}. Cause: {contract_type_error}")]
    /// Failed to parse [`ContractType`] field
    ParseContractTypeError {
        field_name: &'static str,
        contract_type_error: crate::contract::ParseContractTypeError,
    },
    #[error("Failed to parse payload {field_name}. Cause: {payload_error}")]
    /// Failed to parse any value in the [`crate::payload`] module
    ParsePayloadError {
        field_name: &'static str,
        payload_error: ParsePayloadError,
    },
    #[error("Failed to parse attribute: {0}")]
    /// Failed to parse an [`account::Attribute`] value
    ParseAttributeError(ParseAttributeError),
    #[error("Failed to parse datetime field {field_name}. Cause: {datetime_error}")]
    /// Failed to parse an datetime value
    ParseDateTimeError {
        field_name: &'static str,
        datetime_error: ParseDateTimeError,
    },
    #[error("Failed to parse order side field {field_name}")]
    ParseOrderSideError {
        field_name: &'static str,
        order_side_error: ParseOrderSideError,
    },
    #[error("{0}")]
    UnexpectedData(&'static str),
    #[error("Error when sending data {0}")]
    SendError(#[from] Box<tokio::sync::mpsc::error::SendError<ToClient>>),
    #[error("{0}")]
    Other(String),
}

#[derive(Debug, Error)]
#[error("Decode error in function {function_name}. Cause {decode_error}")]
pub(crate) struct DecodeContext {
    decode_error: DecodeError,
    function_name: &'static str,
}

impl DecodeError {
    #[inline]
    pub(crate) fn with_context(self, msg: &'static str) -> DecodeContext {
        DecodeContext {
            decode_error: self,
            function_name: msg,
        }
    }
}

impl From<(&'static str, std::num::ParseIntError)> for DecodeError {
    fn from(value: (&'static str, std::num::ParseIntError)) -> Self {
        Self::ParseIntError {
            field_name: value.0,
            int_error: value.1,
        }
    }
}

impl From<(&'static str, std::str::ParseBoolError)> for DecodeError {
    fn from(value: (&'static str, std::str::ParseBoolError)) -> Self {
        Self::ParseBoolError {
            field_name: value.0,
            bool_error: value.1,
        }
    }
}

impl From<(&'static str, std::num::ParseFloatError)> for DecodeError {
    fn from(value: (&'static str, std::num::ParseFloatError)) -> Self {
        Self::ParseFloatError {
            field_name: value.0,
            float_error: value.1,
        }
    }
}

impl From<(&'static str, crate::currency::ParseCurrencyError)> for DecodeError {
    fn from(value: (&'static str, crate::currency::ParseCurrencyError)) -> Self {
        Self::ParseCurrencyError {
            field_name: value.0,
            currency_error: value.1,
        }
    }
}

impl From<(&'static str, crate::market_data::live_data::ParseClassError)> for DecodeError {
    fn from(value: (&'static str, crate::market_data::live_data::ParseClassError)) -> Self {
        Self::ParseClassError {
            field_name: value.0,
            class_error: value.1,
        }
    }
}

impl From<(&'static str, account::ParseTagError)> for DecodeError {
    fn from(value: (&'static str, account::ParseTagError)) -> Self {
        Self::ParseTagError {
            field_name: value.0,
            tag_error: value.1,
        }
    }
}

impl From<(&'static str, crate::exchange::ParseExchangeError)> for DecodeError {
    fn from(value: (&'static str, crate::exchange::ParseExchangeError)) -> Self {
        Self::ParseExchangeError {
            field_name: value.0,
            exchange_error: value.1,
        }
    }
}

impl From<(&'static str, crate::contract::ParseContractIdError)> for DecodeError {
    fn from(value: (&'static str, crate::contract::ParseContractIdError)) -> Self {
        Self::ParseContractIdError {
            field_name: value.0,
            contract_id_error: value.1,
        }
    }
}

impl From<(&'static str, crate::contract::ParseContractTypeError)> for DecodeError {
    fn from(value: (&'static str, crate::contract::ParseContractTypeError)) -> Self {
        Self::ParseContractTypeError {
            field_name: value.0,
            contract_type_error: value.1,
        }
    }
}

impl From<(&'static str, ParsePayloadError)> for DecodeError {
    fn from(value: (&'static str, ParsePayloadError)) -> Self {
        Self::ParsePayloadError {
            field_name: value.0,
            payload_error: value.1,
        }
    }
}

impl From<(&'static str, ParseOrderSideError)> for DecodeError {
    fn from(value: (&'static str, ParseOrderSideError)) -> Self {
        Self::ParseOrderSideError {
            field_name: value.0,
            order_side_error: value.1,
        }
    }
}

impl From<ParseAttributeError> for DecodeError {
    fn from(value: ParseAttributeError) -> Self {
        Self::ParseAttributeError(value)
    }
}

impl From<(&'static str, ParseDateTimeError)> for DecodeError {
    fn from(value: (&'static str, ParseDateTimeError)) -> Self {
        Self::ParseDateTimeError {
            field_name: value.0,
            datetime_error: value.1,
        }
    }
}

impl From<(&'static str, std::convert::Infallible)> for DecodeError {
    fn from(_value: (&'static str, std::convert::Infallible)) -> Self {
        unreachable!()
    }
}

#[derive(Debug, Clone, Error)]
/// An error returned when parsing a datetime fails.
pub enum ParseDateTimeError {
    /// Failed to parse a [`chrono_tz::Tz`]
    #[error("Failed to parse timezone: {0}")]
    Timezone(#[from] chrono_tz::ParseError),
    /// Failed to parse a [`chrono`] type
    #[error("Failed to parse Date, Time, or DateTime: {0}")]
    Parse(#[from] chrono::ParseError),
    /// Invalid timestamp
    #[error("Invalid timestamp: out-of-range number of seconds and/or invalid nanosecond")]
    Timestamp,
    /// Failed to resolve single timezone
    #[error("Failed to resolve a single timezone from provided information")]
    Single,
}

fn parse_historical_datetime(s: &str) -> Result<DateTime<chrono::Utc>, ParseDateTimeError> {
    // Option 1: UTC datetime YYYYmmdd-HH:MM:SS
    if s.get(8..9).is_some_and(|c| c.eq("-")) {
        return Ok(NaiveDateTime::parse_from_str(s, "%Y%m%d-%T").map(|ref dt| dt.and_utc())?);
    }

    let (date, rem) = NaiveDate::parse_and_remainder(s, "%Y%m%d")?;
    let (time, tz) = if rem.is_empty() {
        // Option 2: Date with no time
        (NaiveTime::default(), chrono_tz::UTC)
    } else {
        // Option 3: Datetime w/ timezone YYYYmmdd HH:MM:SS TZ
        let (tm, rem) = NaiveTime::parse_and_remainder(rem, " %T")?;
        (tm, rem.trim().parse::<chrono_tz::Tz>()?)
    };
    Ok(NaiveDateTime::new(date, time)
        .and_local_timezone(tz)
        .single()
        .ok_or(ParseDateTimeError::Single)?
        .to_utc())
}<|MERGE_RESOLUTION|>--- conflicted
+++ resolved
@@ -1,9 +1,6 @@
-use super::*;
 use core::future::Future;
 
 use chrono::{DateTime, NaiveDate, NaiveDateTime, NaiveTime};
-use limits::{decrement_req_scanner_subscription, ScannerTracker, ACTIVE_SCANNER_SUBSCRIPTION};
-use scanner_subscription::ScannerContract;
 use thiserror::Error;
 use tracing::warn;
 
@@ -53,7 +50,7 @@
     };
     ($fields: expr => $($f_name: ident @ $ind: literal: $f_type: ty ),* $(,)?) => {
         $(
-       decode_fields!($fields => $f_name @ $ind: $f_type);
+            decode_fields!($fields => $f_name @ $ind: $f_type);
         )*
     };
 }
@@ -970,18 +967,7 @@
         wrapper: &mut Self,
     ) -> impl Future<Output = DecodeResult> {
         async move {
-<<<<<<< HEAD
-            decode_fields!(
-                fields =>
-                    req_id @ 1: i64,
-                    xml @ 0: String
-            );
-
-            let _ = xml.replace("\\n", "\n").replace("\\t", "\t"); // Temporary solution
-            wrapper.scanner_parameters(req_id, xml).await;
-=======
-            warn!("Unimplemented incoming message. Fields: {:?}", &fields);
->>>>>>> 59340e77
+            warn!("Unimplemented incoming message. Fields: {:?}", &fields);
             Ok(())
         }
     }
@@ -992,76 +978,7 @@
         wrapper: &mut Self,
     ) -> impl Future<Output = DecodeResult> {
         async move {
-<<<<<<< HEAD
-            // println!("scanner_data_msg: {:?}", &fields);
-            decrement_req_scanner_subscription();
-
-            decode_fields!(
-                fields =>
-                    msg_code @ 0: i64,
-                    who_knows @ 0: i64,
-                    req_id @ 0: i64,
-                    number_of_elements @ 0: i32,
-            );
-
-            println!("scanner_data_msg: req_id done:: {:?}", &req_id);
-
-            let mut results = Vec::with_capacity(number_of_elements as usize);
-
-            ACTIVE_SCANNER_SUBSCRIPTION
-                .write()
-                .await
-                .insert(req_id, ScannerTracker { received: true });
-
-            for index in 0..number_of_elements {
-                decode_fields!(
-                    fields =>
-                        result_number @ 0: i32,
-                        contract_id @ 0: ContractId,
-                        symbol @ 0: String,
-                        sec_type @ 0: ContractType,
-                        expiration_date @ 0: String,
-                        strike @ 0: String,
-                        class @ 0: String, // right
-                        exchange @ 0: Routing,
-                        currency @ 0: Currency,
-                        local_symbol @ 0: String,
-                        market_name @ 0: String,
-                        trading_class @ 0: String,
-
-                        distance @ 0: String,
-                        benchmark @ 0: String,
-                        projection @ 0: String,
-                        legs_str @ 0: String,
-
-                );
-                let sc = ScannerContract {
-                    result_number,
-                    contract_id,
-                    symbol,
-                    sec_type,
-                    expiration_date,
-                    strike,
-                    class, // right
-                    exchange,
-                    currency,
-                    local_symbol,
-                    market_name,
-                    trading_class,
-
-                    distance,
-                    benchmark,
-                    projection,
-                    legs_str,
-                };
-                results.push(sc)
-            }
-
-            wrapper.scanner_data(req_id, results).await;
-            wrapper.scanner_data_end(req_id).await;
-=======
-            warn!("Unimplemented incoming message. Fields: {:?}", &fields);
->>>>>>> 59340e77
+            warn!("Unimplemented incoming message. Fields: {:?}", &fields);
             Ok(())
         }
     }
