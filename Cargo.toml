--- conflicted
+++ resolved
@@ -17,16 +17,8 @@
 serde = { version = "1.0.204", features = ["derive"] }
 chrono = { version = "0.4.38", features = ["serde"] }
 crossbeam = "0.8.4"
-<<<<<<< HEAD
-bytes = "1.5.0"
-anyhow = "1.0.81"
-itoa = "1.0.10"
-ryu = "1.0.17"
-trait-variant = "0.1.1"
-=======
 bytes = "1.6.1"
 itoa = "1.0.11"
 ryu = "1.0.18"
 trait-variant = "0.1.2"
-thiserror = "1.0.63"
->>>>>>> 8bdfe299
+thiserror = "1.0.63"